
### Changes

<<<<<<< HEAD
version 0.19.1
- Fix bug in io_subfile to prevent failure at iogrid > 1.
=======
version 0.20.0

- An extra "first touch" option has been added. For details, see
  https://ludwig.epcc.ed.ac.uk/inputs/parallel.html
>>>>>>> 96df9c02

version 0.19.0

- There has been a significant change to the way that i/o is undertaken.
  See https://ludwig.epcc.ed.ac.uk/outputs/fluid.html
  It is the intension to replace completely the 'old' I/O mechanism
  by release v0.21.0.
- The extract_colloids.c utility has been updated so that it takes
  only one comand line argument for new I/O metadata.

- Input associated with the choice of force arising from the free energy
  sector has been made more general. Specifically, input keys
  `fd_force_divergence` and `fe_use_stress_relaxation` are replaced.
  - For scalar order parameters an extra version of the "phi_gradmu"
    approach is avaialble" "phi_gradmu_correction".
  - See https://ludwig.epcc.ed.ac.uk/inputs/force.html for details.
- Order parameter statistics are now reported as "phi" for scalars
  [Px,Py,Pz] for vectors, and [Qxx, Qxy, Qxz, Qyy, Qyz] for liquid
  crystal. The computation of the total has been improved by using a
  compensated sum, which is more robust to threads/MPI.
- Added compiler option information and git commit information at run
  time.
- The LaTeX tutorials document has been replaced by html tutorials
  at https://ludwig.epcc.ed.ac.uk/ to reflect new I/O and to add a
  number of new topics.
- LTGM.com analysis has been retired as the service has closed. The
  two outstanding recommendations are covered by CodeQL notes.
- Various minor updates.

version 0.18.0

- Added a lubrication correction offset to allow an option for keeping
  particles clear of plane walls.
  See https://ludwig.epcc.ed.ac.uk/inputs/colloid.html
- Added options for arranging 'first touch' on allocation of memory
  for LB data and field componenents.
  See https://ludwig.epcc.ed.ac.uk/inputs/parallel.html

- Various minor code improvements.

version 0.17.2

- Bug fix (issue #204) prevent crashes with s7_anchoring related to
  proximity of wall/colloid or colloid/colloid. Advice added to
  documentation on avoiding such close approaches.

version 0.17.1

- Bug fix (issue #197). The liquid crystal reduced field strength was reported
  incorrectly in the output (always zero). Thanks to Oliver H. for spotting.

version 0.17.0

- add liquid crystal anchoring "fd_gradient_calculation s7_anchoring"
  - this is a replcement for "3d_7pt_fluid" and does a slightly better
    job at the edges and corners by using a consistent surface normal.
    The anchoring properties are now specifed in a slightly different
    way.
  - For walls, see https://ludwig.epcc.ed.ac.uk/inputs/walls.html
  - For colloids, see https://ludwig.epcc.ed.ac.uk/inputs/colloid.html

  - The existing fd_gradient_calculation 3d_7pt_solid is retained, and
    existing input keys for anchoring will be recognised.

- add option for rectilinear grid format vtk output "extract -l"
- add option for 2d random nematic "lc_q_initialisation random_xy"

- A functional AMD GPU version is now available using HIP.
  - See https://ludwig.epcc.ed.ac.uk/building/index.html

- Various minor improvements

version 0.16.1

- And get the version number right!

version 0.16.0

- Improved host halo swaps are available.
  The implementation of the reduced distribution halo has been replaced
  with one that will work in all circumstances for a single distribution.
  See https://ludwig.epcc.ed.ac.uk/inputs/index.html Parallelism for details.
  No user action is required if you are not interested.

- Reinstated the boundary (wall) - colloid soft sphere potential.
  See https://ludwig.epcc.ed.ac.uk/inputs/colloid.html
  Thanks to Rishish Mishra for spotting this problem.

- Various minor updates.

version 0.15.0

- Active stress implementation is updated to conform to the documented
  case; active emulsion stress is available.
- Add ability to rotate BPI and BPII liquid crystal initial conditions
  Thanks to Oliver H. for this. See Section 3 of web documentation.
- A diagnostic computation and output of the force breakdown on each
  colloid has been added. This is currently via a static switch in
  stats_colloid_force_split.c
- An option for a "lap timer" is now provided.
- Some simple open boundary conditions for fluid and binary composition
  are available. See the "Open boundaries" section at
  https://ludwig.epcc.ed.ac.uk/
- Some refactoring of the lattice Boltzmann basis information has been
  performed in order to be able to move to a more flexible approach.
  This should have no practical impact at present.

version 0.14.0

- Add a ternary free energy. Thanks to Shan Chen and Sergios Granados Leyva.
  - See https://ludwig.epcc.ed.ac.uk/inputs/fe.html
  - Added various initial ternary configurations.
  - Allowed uniform wetting from input via free energy parameters.
  - Added various porous media style initialisations from input;
    input handling has changed slightly.
  - Updated the util/capillary.c code to use the standard map structure,
    and standard output functionality.
- Add back an operational surfactant free energy. There is no
  dynamics available yet.
- Add unit tests for the the same.
- Add a description of how to add a free energy to free_energy.h
- Unified CPU/GPU short regression tests.
- Compilation of target HIP updated for AMD platform. See config/unix-hpcc.mk.

version 0.13.0

- Add report on compiler and start/end times.
- Add report on key/value pairs which appear in input but are not used
  at end of execution.
- Added compensated sums for binary order parameter sum statistic to
  improve robustness of result to round-off. Additional compensation
  in time evolution for Cahn-Hilliard update.
- Add pair_ss_cut_ij interaction: a cut-and-shoft soft sphere potential
  with pair-dependent parameters. Thanks to Qi Kai.
- Added subgrid offset parameter; this replaces ah in the computation
  of the drag force (typically aL >> ah).

version 0.12.0

- Allow user to specify a linear combination of slip and no-slip for
  plane walls. This was originally implementated by Katrin Wolff when
  at Edinburgh, and has been resurrected with the help of Ryan Keogh
  and Tyler Shendruk. See https://ludwig.epcc.ed.ac.uk/inputs/walls.html
- Various minor code quality improvements
- Extended target abstraction layer to include HIP (only tested via
  __HIP_PLATFORM_NVCC__ so far). Thanks to Nikola Vasilev for this.
- Various minor code quality improvements

version 0.11.0
- Add external chemical potential gradient in Cahn Hilliard for
  free energy symmetric. Thanks to Jurij Sablic (jurij.sablic@gmail.com).
- Add Arrhenius viscosity model for compositional order parameter
- Add the ability to run both subgrid and fully resolved particles at
  the same time. Thanks to Qi Kai (kai.qi@epfl.ch) for this.
- Various code quality updates

version 0.10.0
- Added an option to fix colloid position or velocity on a per-direction
  basis, e.g.
    colloid_isfixedrxyz  1_1_0
  allows movement in z-direction only. Any value is overridden by
  colloid_isfixedr. An analogous option colloid_isfixedvxyz is available.
- Added target thread model information to output
- Refactored d_ij and e_ijk from char to int8_t to avoid potential
  pitfalls with default unsigned char.

version 0.9.3
- Allow stress relaxation option in bare liquid crystal free energy

version 0.9.2
- Moved input section in porous media docs to online version only

version 0.9.1
- Disallow porous media files using "status_with_h" as erroneous.
  Use "status_with_c_h" instead.
- Bug fix: allow colloid wetting by default.

version 0.9.0
- The build process has changed to try to move all the configuration
  to the config.mk file. Please see updated examples in the ./config
  directory. The configs are either serial or parallel (not both).
  The build process should now be from the top level and is via
  "make && make test". Serial builds should do "make serial" first.

- You should be able to type "make" in any directory and the local
  default target will be built.

- Executables in utils are built via "make" to be consistent with
  other source directories

- Added input colloid_rebuild_freq (with default 1) to allow discrete
  rebuild to be done less often than every time step

- Regression tests have been re-organised into different directories
  and are run on a per-directory basis (see tests/Makefile)

- The default test is regression/d3q19-short 

- A link to new build and test instructions has been made available
  from the README

- Added travis .travis.yml and relevant config file

- Fixed gcc -Wformat-overflow and a number of other warnings

version 0.8.16
- add option for uniform composition via "phi_initialisation uniform"
- fix composition replacement bug (was dependent on charge psi)

version 0.8.15
- fix "weight = 0" problem in replacement of fluid for binary order
  parameter and add test (issue 30)

version 0.8.14
- add html placeholder

version 0.8.13
- add option for density output via "rho" commands in input

version 0.8.12
- allow force divergence method to see porous media

version 0.8.11
- updated util/length_from_sk.c to take double input to be consistent
  with extract output

version 0.8.10
- Add vtk format output for composition, velocity, in extract;
  automatically detect input format
- Replace dubious assertion in stats_symmetric_length()

version 0.8.09
- Avoid zero-sized allocations in wall.c

version 0.8.08
- Repaired util/colloid_init.c
- Separate vtk scalar order / director / biaxial order files

version 0.8.07
- Updated the extract program to include vtk headers
- Added some Bond number test examples regression/d3q19/serial-bond-c01.inp

Version 0.8.05
- Added the option to specify fixed liquid crystal anchoring orientation
  from the input.

Version 0.8.04
- Fixed bug in device halo swap.

Version 0.8.0

- The constraint that the number of MPI tasks divide exactly the system
  size in each direction has been relaxed. Logically rectangular, but
  uneven decompositions are computed automatically if required.

- Output format in parallel. Files for a given I/O group now appear with
  data in a format which is independent of parallel decomposition. This
  means an 'extract' step is no longer required. It also means files
  generated with previous versions will no longer work as input.

- Different collision relaxation time schemes are now available by using
  the 'lb_relaxation_scheme' input either ('bgk', 'trt', or 'm10'). The
  default is unchanged ('m10').

- An option for a 'split' treatment of symmetric and antisymmetric stress
  arising from the thermodynamic sector has been introduced. This is
  via the input key 'fe_use_stress_relaxation yes'. This introduces the
  symmetric part of the stress as a relaxation in the collision, while
  the anti-symmetric part is via the force (via divergence). The default
  is still to treat the whole stress via the divergence.

- A 'second active stress' is now available for active liquid crystals.<|MERGE_RESOLUTION|>--- conflicted
+++ resolved
@@ -1,15 +1,14 @@
 
 ### Changes
 
-<<<<<<< HEAD
+version 0.20.0
+
+- An extra "first touch" option has been added. For details, see
+  https://ludwig.epcc.ed.ac.uk/inputs/parallel.html
+
+
 version 0.19.1
 - Fix bug in io_subfile to prevent failure at iogrid > 1.
-=======
-version 0.20.0
-
-- An extra "first touch" option has been added. For details, see
-  https://ludwig.epcc.ed.ac.uk/inputs/parallel.html
->>>>>>> 96df9c02
 
 version 0.19.0
 
