--- conflicted
+++ resolved
@@ -27,17 +27,10 @@
 #include "colloid_sums.h"
 #include "util.h"
 #include "subgrid.h"
-#include "noise.h"
 
 static double d_peskin(double);
-<<<<<<< HEAD
 static int subgrid_interpolation(colloids_info_t * cinfo, hydro_t * hydro);
 static const double drange_ = 1.0; /* Max. range of interpolation - 1 */
-=======
-static int subgrid_interpolation(colloids_info_t * cinfo, hydro_t * hydro,map_t * map);
-static double drange_ = 1.0; /* Max. range of interpolation - 1 */
-static int subgrid_on_ = 0;  /* Subgrid particle flag */
->>>>>>> 155ea995
 
 /*****************************************************************************
  *
@@ -50,21 +43,17 @@
 
 
 int subgrid_force_from_particles(colloids_info_t * cinfo, hydro_t * hydro,
-				 wall_t * wall,map_t * map) {
+				 wall_t * wall) {
 
   int ic, jc, kc;
   int i, j, k, i_min, i_max, j_min, j_max, k_min, k_max;
   int index;
   int nlocal[3], offset[3];
   int ncell[3];
-  int status;
-  double rd[3];
-  double torque[3];
 
   double r[3], r0[3], force[3];
   double dr;
   colloid_t * p_colloid;
-  colloid_t * p_colloid_distr;
 
   assert(cinfo);
   assert(hydro);
@@ -131,9 +120,8 @@
 		force[Y] = p_colloid->fex[Y]*dr;
 		force[Z] = p_colloid->fex[Z]*dr;
 
-<<<<<<< HEAD
 		hydro_f_local_add(hydro, index, force);
-=======
+#ifdef TEMPORARY
                 map_status(map, index, &status);
 
                 if (status == MAP_FLUID)
@@ -153,8 +141,8 @@
                 }
                 /* Assign the forces originally acting on the colloid nodes to
                  * the colloids*/
-
->>>>>>> 155ea995
+#endif
+
 	      }
 	    }
 	  }
@@ -180,11 +168,7 @@
  *
  *****************************************************************************/
 
-<<<<<<< HEAD
 int subgrid_update(colloids_info_t * cinfo, hydro_t * hydro, int noise_flag) {
-=======
-int subgrid_update(colloids_info_t * cinfo, hydro_t * hydro,noise_t * noise,map_t * map) {
->>>>>>> 155ea995
 
   int ia;
   int ic, jc, kc;
@@ -194,10 +178,6 @@
   PI_DOUBLE(pi);
   colloid_t * p_colloid;
   physics_t * phys = NULL;
-  double ran[2];  /* Random numbers for fluctuation dissipation correction */
-  double frand; /* Random correction */
-  double kt;
-  double v2;
 
   double ran[2];    /* Random numbers for fluctuation dissipation correction */
   double frand[3];  /* Random force */
@@ -205,13 +185,12 @@
 
   assert(cinfo);
   assert(hydro);
-  assert(map);
 
   if (cinfo->nsubgrid == 0) return 0;
 
   colloids_info_ncell(cinfo, ncell);
 
-  subgrid_interpolation(cinfo, hydro,map);
+  subgrid_interpolation(cinfo, hydro);
   colloid_sums_halo(cinfo, COLLOID_SUM_SUBGRID);
 
   /* Loop through all cells (including the halo cells) */
@@ -231,7 +210,6 @@
 
           if (p_colloid->s.type != COLLOID_TYPE_SUBGRID) continue;
 
-<<<<<<< HEAD
 	  drag = reta*(1.0/p_colloid->s.a0 - 1.0/p_colloid->s.al);
 
 	  if (noise_flag == 0) {
@@ -255,39 +233,12 @@
 	      }
 	    }
 	  }
-
 	  for (ia = 0; ia < 3; ia++) {
 	    p_colloid->s.v[ia] = p_colloid->fsub[ia] + drag*p_colloid->fex[ia]
                                + frand[ia];
-=======
-	  drag = reta*(1.0/p_colloid->s.ah - 1.0/p_colloid->s.al);
-          
-          if (noise->on[0]) {
-	    for (ia = 0; ia < 3; ia++) {
-                while(1) {
-	            util_ranlcg_reap_gaussian(&p_colloid->s.rng, ran);
-                    if(fabs(ran[0])<3.0) {frand=sqrt(2.0*kt*drag)*ran[0]; break;}
-                }
-                /* To keep the random correction not too large, smaller than 3 sigma. Otherwise, large thermal fluctuation will blow up the velocity. */
-	        p_colloid->s.v[ia] = p_colloid->fsub[ia] + drag*p_colloid->fex[ia]+frand;
-             }
-             v2=p_colloid->s.v[X]*p_colloid->s.v[X]+p_colloid->s.v[Y]*p_colloid->s.v[Y]+p_colloid->s.v[Z]*p_colloid->s.v[Z];
-             if(v2>=0.25) {
-                 p_colloid->s.v[X]*=0.5;
-                 p_colloid->s.v[Y]*=0.5;
-                 p_colloid->s.v[Z]*=0.5;
-                 printf("vel idx: %d; v: %lf,%lf,%lf;\n",p_colloid->s.index,p_colloid->s.v[0],p_colloid->s.v[1],p_colloid->s.v[2]);
-                 printf("count1 1\n");
-             }
-             /* To avoid too large velocity. It is valid only if v2 very rarely surpasses the threshold. It is equivalent to applying a large random force to the particle. */
-          }
-          else 
-	    for (ia = 0; ia < 3; ia++) 
-	        p_colloid->s.v[ia] = p_colloid->fsub[ia] + drag*p_colloid->fex[ia];
-
-	  for (ia = 0; ia < 3; ia++) 
->>>>>>> 155ea995
 	    p_colloid->s.dr[ia] = p_colloid->s.v[ia];
+	  }
+	  /* Next colloid */
 	}
 	/* Next cell */
       }
@@ -306,14 +257,13 @@
  *
  *****************************************************************************/
 
-static int subgrid_interpolation(colloids_info_t * cinfo, hydro_t * hydro,map_t * map) {
+static int subgrid_interpolation(colloids_info_t * cinfo, hydro_t * hydro) {
 
   int ic, jc, kc;
   int i, j, k, i_min, i_max, j_min, j_max, k_min, k_max;
   int index;
   int nlocal[3], offset[3];
   int ncell[3];
-  int status;
 
   double r0[3], r[3], u[3];
   double dr;
@@ -321,7 +271,6 @@
 
   assert(cinfo);
   assert(hydro);
-  assert(map);
 
   cs_nlocal(cinfo->cs, nlocal);
   cs_nlocal_offset(cinfo->cs, offset);
@@ -384,9 +333,6 @@
 
 		index = cs_index(cinfo->cs, i, j, k);
 
-                map_status(map, index, &status);
-                if (status != MAP_FLUID) continue;
-
 		/* Separation between r0 and the coordinate position of
 		 * this site */
 
