/*****************************************************************************
 *
 *  ludwig.c
 *
 *  A lattice Boltzmann code for complex fluids.
 *
 *  Edinburgh Soft Matter and Statistical Physics Group and
 *  Edinburgh Parallel Computing Centre
 *
 *  (c) 2011-2021 The University of Edinburgh
 *
 *  Contributing authors:
 *  Kevin Stratford (kevin@epcc.ed.ac.uk)
 *
 *****************************************************************************/

#include <assert.h>
#include <math.h>
#include <stdio.h>
#include <string.h>
#include <stdlib.h>

/* Coordinate system, general */
#include "pe.h"
#include "runtime.h"
#include "ran.h"
#include "noise.h"
#include "timer.h"
#include "coords_rt.h"
#include "coords.h"
#include "leesedwards_rt.h"
#include "control.h"
#include "util.h"

#include "model.h"
#include "model_le.h"
#include "bbl.h"

#include "collision.h"
#include "propagation.h"
#include "distribution_rt.h"
#include "collision_rt.h"

#include "map.h"
#include "wall_rt.h"
#include "interaction.h"
#include "physics_rt.h"

#include "hydro_rt.h"

#include "io_harness.h"
#include "phi_stats.h"
#include "phi_force.h"
#include "phi_force_colloid.h"
#include "phi_lb_coupler.h"

/* Order parameter fields */
#include "field.h"
#include "field_grad.h"
#include "gradient_rt.h"

/* Free energy */
#include "symmetric_rt.h"
#include "brazovskii_rt.h"
#include "polar_active_rt.h"
#include "blue_phase_rt.h"
#include "lc_droplet_rt.h"
#include "fe_electro.h"
#include "fe_electro_symmetric.h"

/* Dynamics */
#include "phi_cahn_hilliard.h"
#include "leslie_ericksen.h"
#include "blue_phase_beris_edwards.h"

/* Colloids */
#include "colloids_rt.h"
#include "colloid_sums.h"
#include "colloids_halo.h"
#include "build.h"
#include "subgrid.h"
#include "colloids.h"
#include "advection_rt.h"

/* Viscosity model */
#include "visc.h"
#include "visc_arrhenius.h"

/* Electrokinetics */
#include "psi.h"
#include "psi_rt.h"
#include "psi_sor.h"
#include "psi_stats.h"
#include "psi_force.h"
#include "psi_colloid.h"
#include "nernst_planck.h"
#include "psi_petsc.h"

/* Statistics */
#include "stats_colloid.h"
#include "stats_turbulent.h"
#include "stats_surfactant.h"
#include "stats_rheology.h"
#include "stats_free_energy.h"
#include "stats_distribution.h"
#include "stats_calibration.h"
#include "stats_velocity.h"
#include "stats_sigma.h"
#include "stats_symmetric.h"

#include "fe_lc_stats.h"

#include "lb_model_s.h"
#include "field_s.h"

#include "ludwig.h"

typedef struct ludwig_s ludwig_t;
struct ludwig_s {
  pe_t * pe;                /* Parallel environment */
  rt_t * rt;                /* Run time input handler */
  cs_t * cs;                /* Coordinate system */
  physics_t * phys;         /* Physical parameters */
  lees_edw_t * le;          /* Lees Edwards sliding periodic boundaries */
  lb_t * lb;                /* Lattice Botlzmann */
  hydro_t * hydro;          /* Hydrodynamic quantities */
  field_t * phi;            /* Scalar order parameter */
  field_t * p;              /* Vector order parameter */
  field_t * q;              /* Tensor order parameter */
  field_grad_t * phi_grad;  /* Gradients for phi */
  field_grad_t * p_grad;    /* Gradients for p */
  field_grad_t * q_grad;    /* Gradients for q */
  psi_t * psi;              /* Electrokinetics */
  map_t * map;              /* Site map for fluid/solid status etc. */
  wall_t * wall;            /* Side walls / Porous media */
  noise_t * noise_rho;      /* Lattice fluctuation generator (rho) */
  noise_t * noise_phi;      /* Binary fluid noise generation (fluxes) */
  f_vare_t epsilon;         /* Variable epsilon function for Poisson solver */

  fe_t * fe;                   /* Free energy "polymorphic" version */
  phi_ch_t * pch;              /* Cahn Hilliard dynamics */
  beris_edw_t * be;            /* Beris Edwards dynamics */
  pth_t * pth;                 /* Thermodynamic stress/force calculation */
  fe_lc_t * fe_lc;             /* LC free energy */
  fe_symm_t * fe_symm;         /* Symmetric free energy */
  fe_brazovskii_t * fe_braz;   /* Brazovskki */

  visc_t * visc;               /* Viscosity model */

  colloids_info_t * collinfo;  /* Colloid information */
  colloid_io_t * cio;          /* Colloid I/O harness */
  ewald_t * ewald;             /* Ewald sum for dipoles */
  interact_t * interact;       /* Colloid-colloid interaction handler */
  bbl_t * bbl;                 /* Bounce-back on links boundary condition */

  stats_sigma_t * stat_sigma;  /* Interfacial tension calibration */
  stats_ahydro_t * stat_ah;    /* Hydrodynamic radius calibration */
  stats_rheo_t * stat_rheo;    /* Rheology diagnostics */
  stats_turb_t * stat_turb;    /* Turbulent diagnostics */
};

static int ludwig_rt(ludwig_t * ludwig);
static int ludwig_report_momentum(ludwig_t * ludwig);
static int ludwig_colloids_update(ludwig_t * ludwig);
static int ludwig_colloids_update_low_freq(ludwig_t * ludwig);

int free_energy_init_rt(ludwig_t * ludwig);
int visc_model_init_rt(pe_t * pe, rt_t * rt, ludwig_t * ludwig);
int map_init_rt(pe_t * pe, cs_t * cs, rt_t * rt, map_t ** map);
int io_replace_values(field_t * field, map_t * map, int map_id, double value);

/*****************************************************************************
 *
 *  ludwig_rt
 *
 *  Digest the run-time arguments for different parts of the code.
 *
 *****************************************************************************/

static int ludwig_rt(ludwig_t * ludwig) {

  int form;
  int ntstep;
  int n, nstat;
  char filename[FILENAME_MAX];
  char subdirectory[FILENAME_MAX/2];
  char value[BUFSIZ];
  int io_grid_default[3] = {1, 1, 1};
  int io_grid[3];

  pe_t * pe = NULL;
  cs_t * cs = NULL;
  rt_t * rt = NULL;
  io_info_t * iohandler = NULL;

  assert(ludwig);
  
  TIMER_init(ludwig->pe);
  TIMER_start(TIMER_TOTAL);

  /* Prefer maximum L1 cache available on device */
  (void) tdpDeviceSetCacheConfig(tdpFuncCachePreferL1);

  /* Initialise free-energy related objects, and the coordinate
   * system (the halo extent depends on choice of free energy). */

  physics_create(ludwig->pe, &ludwig->phys);
  free_energy_init_rt(ludwig);

  /* Just convenience shorthand */
  pe = ludwig->pe;
  cs = ludwig->cs;
  rt = ludwig->rt;

  init_control(pe, rt);

  physics_init_rt(rt, ludwig->phys); 
  physics_info(pe, ludwig->phys);

#ifdef PETSC
  if (ludwig->psi) psi_petsc_init(ludwig->psi, ludwig->fe, ludwig->epsilon);
#endif

  lb_run_time(pe, cs, rt, ludwig->lb);
  collision_run_time(pe, rt, ludwig->lb, ludwig->noise_rho);
  map_init_rt(pe, cs, rt, &ludwig->map);

  noise_init(ludwig->noise_rho, 0);

  ran_init_rt(pe, rt);
  hydro_rt(pe, rt, cs, ludwig->le, &ludwig->hydro);
  visc_model_init_rt(pe, rt, ludwig);

  /* PHI I/O */

  rt_int_parameter_vector(rt, "default_io_grid", io_grid_default);
  for (n = 0; n < 3; n++) {
    io_grid[n] = io_grid_default[n];
  }
  rt_int_parameter_vector(rt, "phi_io_grid", io_grid);

  form = IO_FORMAT_DEFAULT;
  strcpy(value, ""); /* REPLACE Really need a way to get string from "form" */
  n = rt_string_parameter(rt, "phi_format", value, BUFSIZ);
  if (n != 0 && strcmp(value, "ASCII") == 0) {
    form = IO_FORMAT_ASCII;
  }


  /* All the same I/O grid  */

  if (ludwig->phi) field_init_io_info(ludwig->phi, io_grid, form, form);
  if (ludwig->p) field_init_io_info(ludwig->p, io_grid, form, form);
  if (ludwig->q) field_init_io_info(ludwig->q, io_grid, form, form);

  if (ludwig->phi || ludwig->p || ludwig->q) {
    pe_info(pe, "\n");
    pe_info(pe, "Order parameter I/O\n");
    pe_info(pe, "-------------------\n");
    
    pe_info(pe, "Order parameter I/O format:   %s\n", value);
    pe_info(pe, "I/O decomposition:            %d %d %d\n",
	    io_grid[X], io_grid[Y], io_grid[Z]);
    advection_init_rt(pe, rt);
  }

  /* Can we move this down to t = 0 initialisation? */

  if (ludwig->fe_symm) {
    fe_symmetric_phi_init_rt(pe, rt, ludwig->fe_symm, ludwig->phi);
  }
  if (ludwig->fe_braz) {
    fe_brazovskii_phi_init_rt(pe, rt, ludwig->fe_braz, ludwig->phi);
  }

  /* To be called before wall_rt_init() */
  if (ludwig->psi) {
    advection_init_rt(pe, rt);
    psi_rt_init_rho(pe, rt, ludwig->psi, ludwig->map);
  }

  wall_rt_init(pe, cs, rt, ludwig->lb, ludwig->map, &ludwig->wall);
  colloids_init_rt(pe, rt, cs, &ludwig->collinfo, &ludwig->cio,
		   &ludwig->interact, ludwig->wall, ludwig->map);
  colloids_init_ewald_rt(pe, rt, cs, ludwig->collinfo, &ludwig->ewald);

  bbl_create(pe, ludwig->cs, ludwig->lb, &ludwig->bbl);
  bbl_active_set(ludwig->bbl, ludwig->collinfo);

  /* NOW INITIAL CONDITIONS */

  pe_subdirectory(pe, subdirectory);
  ntstep = physics_control_timestep(ludwig->phys);

  if (ntstep == 0) {
    n = 0;
    lb_rt_initial_conditions(pe, rt, ludwig->lb, ludwig->phys);

    rt_int_parameter(rt, "LE_init_profile", &n);
    if (n != 0) lb_le_init_shear_profile(ludwig->lb, ludwig->le);
  }
  else {
    /* Distributions */

    sprintf(filename, "%sdist-%8.8d", subdirectory, ntstep);
    pe_info(pe, "Re-starting simulation at step %d with data read from "
	    "config\nfile(s) %s\n", ntstep, filename);

    lb_io_info(ludwig->lb, &iohandler);
    io_read_data(iohandler, filename, ludwig->lb);

    /* Restart t != 0 for order parameter */

    if (ludwig->phi) {
      sprintf(filename, "%sphi-%8.8d", subdirectory, ntstep);
      pe_info(pe, "files(s) %s\n", filename);
      field_io_info(ludwig->phi, &iohandler);
      io_read_data(iohandler, filename, ludwig->phi);
    }

    if (ludwig->p) {
      sprintf(filename, "%sp-%8.8d", subdirectory, ntstep);
      pe_info(pe, "files(s) %s\n", filename);
      field_io_info(ludwig->p, &iohandler);
      io_read_data(iohandler, filename, ludwig->p);
    }
    if (ludwig->q) {
      sprintf(filename, "%sq-%8.8d", subdirectory, ntstep);
      pe_info(pe, "files(s) %s\n", filename);
      field_io_info(ludwig->q, &iohandler);
      io_read_data(iohandler, filename, ludwig->q);
    }
    if (ludwig->hydro) {
      sprintf(filename, "%svel-%8.8d", subdirectory, ntstep);
      pe_info(pe, "hydro files(s) %s\n", filename);
      hydro_io_info(ludwig->hydro, &iohandler);
      io_read_data(iohandler, filename, ludwig->hydro);
    }
    if (ludwig->psi) {
      psi_io_info(ludwig->psi, &iohandler);
      sprintf(filename,"%spsi-%8.8d", subdirectory, ntstep);
      pe_info(pe, "electrokinetics files(s) %s\n", filename);
      io_read_data(iohandler, filename, ludwig->psi);
    }
  }

  /* gradient initialisation for field stuff */

  if (ludwig->phi) {
    gradient_rt_init(pe, rt, "phi", ludwig->phi_grad, ludwig->map,
		     ludwig->collinfo);
  }
  if (ludwig->p) {
    gradient_rt_init(pe, rt, "p", ludwig->p_grad, ludwig->map,
		     ludwig->collinfo);
  }
  if (ludwig->q) {
    gradient_rt_init(pe, rt, "q", ludwig->q_grad, ludwig->map,
		     ludwig->collinfo);
  }

  stats_rheology_create(pe, cs, &ludwig->stat_rheo);
  stats_turbulent_create(pe, cs, &ludwig->stat_turb);

  /* Calibration statistics for ah required? */

  n = rt_string_parameter(rt, "calibration", filename, FILENAME_MAX);
  if (n == 1 && strcmp(filename, "on") == 0) {
    stats_ahydro_create(pe, cs, ludwig->collinfo, ludwig->hydro,
			ludwig->map, &ludwig->stat_ah);
  }

  /* Calibration of surface tension required (symmetric only) */

  nstat = 0;
  n = rt_string_parameter(rt, "calibration_sigma", filename, FILENAME_MAX);
  if (n == 1 && strcmp(filename, "on") == 0) nstat = 1;

  if (ntstep == 0) {
    if (nstat) stats_sigma_create(pe, cs, ludwig->fe_symm, ludwig->phi,
				  &ludwig->stat_sigma);
    lb_ndist(ludwig->lb, &n);
    if (n == 2) phi_lb_from_field(ludwig->phi, ludwig->lb); 
  }

  /* Initial Q_ab field required */

  if (ntstep == 0 && ludwig->p) {
    polar_active_rt_initial_conditions(pe, rt, ludwig->p);
  }

  if (ntstep == 0 && ludwig->q) {
    blue_phase_rt_initial_conditions(pe, rt, cs, ludwig->fe_lc, ludwig->q);
  }

  if (ntstep == 0 && ludwig->psi) {
    psi_colloid_rho_set(ludwig->psi, ludwig->collinfo);
    pe_info(pe, "\nArranging initial charge neutrality.\n\n");
    psi_electroneutral(ludwig->psi, ludwig->map);
  }

  return 0;
}


/*****************************************************************************
 *
 *  ludwig_run
 *
 *****************************************************************************/

void ludwig_run(const char * inputfile) {

  char    filename[FILENAME_MAX];
  char    subdirectory[FILENAME_MAX/2];
  int     is_porous_media = 0;
  int     step = 0;
  int     is_pm = 0;
  int     ncolloid = 0;
  double  fzero[3] = {0.0, 0.0, 0.0};
  double  uzero[3] = {0.0, 0.0, 0.0};
  int     im, multisteps;
  int	  flag;

  io_info_t * iohandler = NULL;
  ludwig_t * ludwig = NULL;
  MPI_Comm comm;

  stats_vel_t statvel = stats_vel_default();


  ludwig = (ludwig_t*) calloc(1, sizeof(ludwig_t));
  assert(ludwig);

  pe_create(MPI_COMM_WORLD, PE_VERBOSE, &ludwig->pe);
  pe_mpi_comm(ludwig->pe, &comm);

  rt_create(ludwig->pe, &ludwig->rt);
  rt_read_input_file(ludwig->rt, inputfile);
  rt_info(ludwig->rt);

  ludwig_rt(ludwig);

  statvel.print_vol_flux = rt_switch(ludwig->rt, "stats_vel_print_vol_flux");

  /* Report initial statistics */

  pe_subdirectory(ludwig->pe, subdirectory);

  pe_info(ludwig->pe, "Initial conditions.\n");
  wall_is_pm(ludwig->wall, &is_porous_media);

  stats_distribution_print(ludwig->lb, ludwig->map);

  lb_ndist(ludwig->lb, &im);

  if (im == 2) {
    phi_lb_to_field(ludwig->phi, ludwig->lb);
    stats_field_info_bbl(ludwig->phi, ludwig->map, ludwig->bbl);
  }
  else {
    if (ludwig->phi) stats_field_info(ludwig->phi, ludwig->map);
  }
  if (ludwig->p)   stats_field_info(ludwig->p, ludwig->map);
  if (ludwig->q)   stats_field_info(ludwig->q, ludwig->map);
  if (ludwig->psi) {
    psi_stats_info(ludwig->psi);
  }
  ludwig_report_momentum(ludwig);

  /* Move initilaised data to target for time stepping loop */

  lb_memcpy(ludwig->lb, tdpMemcpyHostToDevice);
  if (ludwig->phi) field_memcpy(ludwig->phi, tdpMemcpyHostToDevice);
  if (ludwig->p)   field_memcpy(ludwig->p, tdpMemcpyHostToDevice);
  if (ludwig->q)   field_memcpy(ludwig->q, tdpMemcpyHostToDevice);

  
  /* Main time stepping loop */

  pe_info(ludwig->pe, "\n");
  pe_info(ludwig->pe, "Starting time step loop.\n");

  /* sync tasks before main loop for timing purposes */
  MPI_Barrier(comm);

  while (physics_control_next_step(ludwig->phys)) {

    TIMER_start(TIMER_STEPS);

    step = physics_control_timestep(ludwig->phys);

    if (ludwig->hydro) {
      hydro_f_zero(ludwig->hydro, fzero);
    }

    colloids_info_ntotal(ludwig->collinfo, &ncolloid);

    if ((step % ludwig->collinfo->rebuild_freq) == 0) {
      ludwig_colloids_update(ludwig);
    }
    else {
      ludwig_colloids_update_low_freq(ludwig);
    }

    /* Order parameter gradients */

    TIMER_start(TIMER_PHI_GRADIENTS);

    /* if symmetric_lb store phi to field */


    lb_ndist(ludwig->lb, &im);

    if (im == 2) phi_lb_to_field(ludwig->phi, ludwig->lb);

    if (ludwig->phi) {

      TIMER_start(TIMER_PHI_HALO);
      field_halo(ludwig->phi);
      TIMER_stop(TIMER_PHI_HALO);

      field_grad_compute(ludwig->phi_grad);
    }

    if (ludwig->p) {
      field_halo(ludwig->p);
      field_grad_compute(ludwig->p_grad);
    }

    if (ludwig->q) {
      TIMER_start(TIMER_PHI_HALO);
      field_halo(ludwig->q);
      TIMER_stop(TIMER_PHI_HALO);
      
      field_grad_compute(ludwig->q_grad);
      fe_lc_redshift_compute(ludwig->cs, ludwig->fe_lc);
    }
    TIMER_stop(TIMER_PHI_GRADIENTS);
    if (ludwig->fe_lc) fe_lc_active_stress(ludwig->fe_lc);
    
    /* Electrokinetics (including electro/symmetric requiring above
     * gradients for phi) */

    if (ludwig->psi) {
      /* Set charge distribution according to updated map */     
      psi_colloid_rho_set(ludwig->psi, ludwig->collinfo);

      /* Poisson solve */

      if (step % psi_skipsteps(ludwig->psi) == 0){
	TIMER_start(TIMER_ELECTRO_POISSON);
#ifdef PETSC
	psi_petsc_solve(ludwig->psi, ludwig->fe, ludwig->epsilon);
#else
	psi_sor_solve(ludwig->psi, ludwig->fe, ludwig->epsilon);
#endif
	TIMER_stop(TIMER_ELECTRO_POISSON);
      }

      if (ludwig->hydro) {
	TIMER_start(TIMER_HALO_LATTICE);
	hydro_u_halo(ludwig->hydro);
	TIMER_stop(TIMER_HALO_LATTICE);
      }

      /* Time splitting for high electrokinetic diffusions in Nernst Planck */

      psi_multisteps(ludwig->psi, &multisteps);
      
      for (im = 0; im < multisteps; im++) {

	TIMER_start(TIMER_HALO_LATTICE);
	psi_halo_psi(ludwig->psi);
	psi_halo_psijump(ludwig->psi);
	psi_halo_rho(ludwig->psi);
	TIMER_stop(TIMER_HALO_LATTICE);

	/* Force calculation is only once per LB timestep */
	if (im == 0) {

	  TIMER_start(TIMER_FORCE_CALCULATION);
	  psi_force_method(ludwig->psi, &flag);

          /* Force input as gradient of chemical potential 
                 with integrated momentum correction       */
	  if (flag == PSI_FORCE_GRADMU) {
	    psi_force_gradmu(ludwig->psi, ludwig->fe, ludwig->phi,
			     ludwig->hydro,
			     ludwig->map, ludwig->collinfo);
	  }

          /* Force calculation as divergence of stress tensor */
	  if (flag == PSI_FORCE_DIVERGENCE) {
	    psi_force_divstress_d3qx(ludwig->psi, ludwig->fe, ludwig->hydro,
				  ludwig->map, ludwig->collinfo);
	  }
	  TIMER_stop(TIMER_FORCE_CALCULATION);

	}

	TIMER_start(TIMER_ELECTRO_NPEQ);
	nernst_planck_driver_d3qx(ludwig->psi, ludwig->fe, ludwig->hydro,
				  ludwig->map, ludwig->collinfo);
	TIMER_stop(TIMER_ELECTRO_NPEQ);

      }
      
      TIMER_start(TIMER_HALO_LATTICE);
      psi_halo_psi(ludwig->psi);
      psi_halo_psijump(ludwig->psi);
      psi_halo_rho(ludwig->psi);
      TIMER_stop(TIMER_HALO_LATTICE);
    
      nernst_planck_adjust_multistep(ludwig->psi);

      if (is_statistics_step()) pe_info(ludwig->pe, "%d multisteps\n",im);

      psi_zero_mean(ludwig->psi);

    }

    /* order parameter dynamics (not if symmetric_lb) */

    lb_ndist(ludwig->lb, &im);
    if (im == 2) {
      /* dynamics are dealt with at the collision stage (below) */
    }
    else {

      TIMER_start(TIMER_FORCE_CALCULATION);

      if (ludwig->psi) {
	/* Force in electrokinetic models is computed above */
      }
      else {
	if (ncolloid == 0) {

	  /* LC-droplet requires partial body force input and momentum
           * correction. This correction, via hydro_correct_momentun(),
           * should not include the contributions from the divergence
           * of the stress, so is done before phi_force_calculation(). */

	  if (ludwig->fe && ludwig->fe->id == FE_LC_DROPLET) {

	    fe_lc_droplet_t * fe = (fe_lc_droplet_t *) ludwig->fe;

	    if (wall_present(ludwig->wall)) {
	      fe_lc_droplet_bodyforce_wall(fe, ludwig->le, ludwig->hydro, 
		                           ludwig->map, ludwig->wall);
	    }
	    else {
	      fe_lc_droplet_bodyforce(fe, ludwig->hydro);
	    }

	    hydro_correct_momentum(ludwig->hydro);
	  }

	  /* Force calculation as divergence of stress tensor */

          phi_force_calculation(ludwig->cs, ludwig->le, ludwig->wall,
                                ludwig->pth, ludwig->fe, ludwig->map,
                                ludwig->phi, ludwig->hydro);

	}
	else {
	  pth_force_colloid(ludwig->pth, ludwig->fe, ludwig->collinfo,
			    ludwig->hydro, ludwig->map, ludwig->wall);
	}
      }

      TIMER_stop(TIMER_FORCE_CALCULATION);

      TIMER_start(TIMER_ORDER_PARAMETER_UPDATE);

      if (ludwig->pch) {
	phi_cahn_hilliard(ludwig->pch, ludwig->fe, ludwig->phi,
			  ludwig->hydro,
			  ludwig->map, ludwig->noise_phi);
      }

      if (ludwig->p) {
	fe_polar_t * fe = (fe_polar_t *) ludwig->fe;
	leslie_ericksen_update(ludwig->cs, fe, ludwig->p, ludwig->hydro);
      }

      if (ludwig->q) {
	if (ludwig->hydro) {
	  TIMER_start(TIMER_U_HALO);
 	  hydro_u_halo(ludwig->hydro);
	  TIMER_stop(TIMER_U_HALO);
	}

	beris_edw_update(ludwig->be, ludwig->fe, ludwig->q, ludwig->q_grad,
			 ludwig->hydro,
			 ludwig->collinfo, ludwig->map, ludwig->noise_rho);
      }

      TIMER_stop(TIMER_ORDER_PARAMETER_UPDATE);
    }

    if (ludwig->hydro) {
      int noise_flag = ludwig->noise_rho->on[NOISE_RHO];

      /* Zero velocity field here, as velocity at collision is used
       * at next time step for FD above. Strictly, we only need to
       * do this if velocity output is required in presence of
       * colloids to present non-zero u inside particles. */

      hydro_u_zero(ludwig->hydro, uzero);

      /* Viscosity computation */
      if (ludwig->visc) {
	ludwig->visc->func->update(ludwig->visc, ludwig->hydro);
      }

      /* Collision stage */

      TIMER_start(TIMER_COLLIDE);

      lb_collide(ludwig->lb, ludwig->hydro, ludwig->map, ludwig->noise_rho,
		 ludwig->fe, ludwig->visc);

      TIMER_stop(TIMER_COLLIDE);

      
      /* Boundary conditions */

      lb_le_apply_boundary_conditions(ludwig->lb, ludwig->le);

      TIMER_start(TIMER_HALO_LATTICE);

      lb_halo(ludwig->lb);

      TIMER_stop(TIMER_HALO_LATTICE);

      /* Colloid bounce-back applied between collision and
       * propagation steps. */

      TIMER_start(TIMER_BBL);
      wall_set_wall_distributions(ludwig->wall);

<<<<<<< HEAD
      subgrid_update(ludwig->collinfo, ludwig->hydro, noise_flag);
=======
      subgrid_update(ludwig->collinfo, ludwig->hydro,ludwig->noise_rho,ludwig->map);
>>>>>>> 155ea995
      bounce_back_on_links(ludwig->bbl, ludwig->lb, ludwig->wall,
			   ludwig->collinfo);
      wall_bbl(ludwig->wall);
      TIMER_stop(TIMER_BBL);
    }
    else {
      /* No hydrodynamics, but update colloids in response to
       * external forces. */

      bbl_update_colloids(ludwig->bbl, ludwig->wall, ludwig->collinfo);
    }




    /* There must be no halo updates between bounce back
     * and propagation, as the halo regions are active */

    if (ludwig->hydro) {
      TIMER_start(TIMER_PROPAGATE);
      lb_propagation(ludwig->lb);
      TIMER_stop(TIMER_PROPAGATE);
    }

    TIMER_stop(TIMER_STEPS);

    TIMER_start(TIMER_FREE1); /* Time diagnostics */

    /* Configuration dump */

    if (is_config_step()) {
      lb_memcpy(ludwig->lb, tdpMemcpyDeviceToHost);
      pe_info(ludwig->pe, "Writing distribution output at step %d!\n", step);
      sprintf(filename, "%sdist-%8.8d", subdirectory, step);
      lb_io_info(ludwig->lb, &iohandler);
      io_write_data(iohandler, filename, ludwig->lb);
    }

    if (is_rho_output_step()) {
      /* Potential device-host copy required */
      pe_info(ludwig->pe, "Writing density output at step %d!\n", step);
      sprintf(filename, "%srho-%8.8d", subdirectory, step);
      io_write_data(ludwig->lb->io_rho, filename, ludwig->lb);
    }

    /* is_measurement_step() is here to prevent 'breaking' old input
     * files; it should really be removed. */

    if (is_config_step() || is_measurement_step() || is_colloid_io_step()) {
      if (ncolloid > 0) {
	pe_info(ludwig->pe, "Writing colloid output at step %d!\n", step);
	sprintf(filename, "%s%s%8.8d", subdirectory, "config.cds", step);
	colloid_io_write(ludwig->cio, filename);
      }
    }

    if (is_phi_output_step() || is_config_step()) {

      if (ludwig->phi) {
	field_io_info(ludwig->phi, &iohandler);
	pe_info(ludwig->pe, "Writing phi file at step %d!\n", step);
	sprintf(filename,"%sphi-%8.8d", subdirectory, step);
	io_write_data(iohandler, filename, ludwig->phi);
      }
      if (ludwig->q) {
	field_io_info(ludwig->q, &iohandler);
	/* replace q-tensor on former colloid sites */
	io_replace_values(ludwig->q, ludwig->map, MAP_COLLOID, 0.00001);
	pe_info(ludwig->pe, "Writing q file at step %d!\n", step);
	sprintf(filename,"%sq-%8.8d", subdirectory, step);
	io_write_data(iohandler, filename, ludwig->q);
      }
    }

    if (ludwig->psi) {
      if (is_psi_output_step()) {
	psi_io_info(ludwig->psi, &iohandler);
	pe_info(ludwig->pe, "Writing psi file at step %d!\n", step);
	sprintf(filename,"%spsi-%8.8d", subdirectory, step);
	io_write_data(iohandler, filename, ludwig->psi);
      }
    }

    /* Measurements */

    if (is_measurement_step()) {
      /* TODO: Allow calibration to be taken its own measurment frequency */
      stats_sigma_measure(ludwig->stat_sigma, step);
    }

    if (is_shear_measurement_step()) {
      lb_memcpy(ludwig->lb, tdpMemcpyDeviceToDevice);
      stats_rheology_stress_profile_accumulate(ludwig->stat_rheo, ludwig->lb,
					       ludwig->fe, ludwig->hydro);
    }

    if (is_shear_output_step()) {
      sprintf(filename, "%sstr-%8.8d.dat", subdirectory, step);
      stats_rheology_stress_section(ludwig->stat_rheo, filename);
      stats_rheology_stress_profile_zero(ludwig->stat_rheo);
    }

    if (is_vel_output_step() || is_config_step()) {
      hydro_io_info(ludwig->hydro, &iohandler);
      pe_info(ludwig->pe, "Writing velocity output at step %d!\n", step);
      sprintf(filename, "%svel-%8.8d", subdirectory, step);
      io_write_data(iohandler, filename, ludwig->hydro);
    }

    /* Print progress report */

    if (is_statistics_step()) {
      lb_memcpy(ludwig->lb, tdpMemcpyDeviceToHost);
      stats_distribution_print(ludwig->lb, ludwig->map);
      lb_ndist(ludwig->lb, &im);

      if (ludwig->phi) {
	field_grad_memcpy(ludwig->phi_grad, tdpMemcpyDeviceToHost);
	if (im == 2) {
	  /* Recompute phi (kernel) and copy back if required */
	  phi_lb_to_field(ludwig->phi, ludwig->lb);
	  field_memcpy(ludwig->phi, tdpMemcpyDeviceToHost);
	  stats_field_info_bbl(ludwig->phi, ludwig->map, ludwig->bbl);
	}
	else {
	  field_memcpy(ludwig->phi, tdpMemcpyDeviceToHost);
	  stats_field_info(ludwig->phi, ludwig->map);
	}
      }

      if (ludwig->p) {
	field_memcpy(ludwig->p, tdpMemcpyDeviceToHost);
	stats_field_info(ludwig->p, ludwig->map);
      }

      if (ludwig->q) {
	field_memcpy(ludwig->q, tdpMemcpyDeviceToHost);
	field_grad_memcpy(ludwig->q_grad, tdpMemcpyDeviceToHost);
	stats_field_info(ludwig->q, ludwig->map);
      }

      if (ludwig->psi) {
	double psi_zeta;
	psi_colloid_rho_set(ludwig->psi, ludwig->collinfo);
	psi_stats_info(ludwig->psi);
	/* Zeta potential for one colloid only to follow psi_stats()*/
	psi_colloid_zetapotential(ludwig->psi, ludwig->collinfo, &psi_zeta);
	if (ncolloid == 1) pe_info(ludwig->pe, "[psi_zeta] %14.7e\n",  psi_zeta);
      }

      if (ludwig->fe) {
	switch (ludwig->fe->id) {
	case FE_LC:
	  fe_lc_stats_info(ludwig->pe, ludwig->cs, ludwig->fe_lc,
			   ludwig->wall, ludwig->map, ludwig->collinfo, step);
	  break;
	default:
	  stats_free_energy_density(ludwig->pe, ludwig->cs, ludwig->wall,
				    ludwig->fe, ludwig->map,
				    ludwig->collinfo);
	}
      }
      ludwig_report_momentum(ludwig);

      if (ludwig->hydro) {
	wall_is_pm(ludwig->wall, &is_pm);
	hydro_memcpy(ludwig->hydro, tdpMemcpyDeviceToHost);
	stats_velocity_minmax(&statvel, ludwig->hydro, ludwig->map);
      }

      lb_collision_stats_kt(ludwig->lb, ludwig->noise_rho, ludwig->map);

      pe_info(ludwig->pe, "\nCompleted cycle %d\n", step);
    }

    stats_ahydro_accumulate(ludwig->stat_ah, step);

    TIMER_stop(TIMER_FREE1);

    /* Next time step */
  }

  /* To prevent any conflict between the last regular dump, and
   * a final dump, there's a barrier here. */

  MPI_Barrier(comm); 

  /* Dump the final configuration if required. */

  if (is_config_at_end()) {
    lb_memcpy(ludwig->lb, tdpMemcpyDeviceToHost);
    sprintf(filename, "%sdist-%8.8d", subdirectory, step);
    lb_io_info(ludwig->lb, &iohandler);
    io_write_data(iohandler, filename, ludwig->lb);
    sprintf(filename, "%s%s%8.8d", subdirectory, "config.cds", step);

    if (ncolloid > 0) colloid_io_write(ludwig->cio, filename);

    if (ludwig->phi) {
      field_io_info(ludwig->phi, &iohandler);
      pe_info(ludwig->pe, "Writing phi file at step %d!\n", step);
      sprintf(filename,"%sphi-%8.8d", subdirectory, step);
      io_write_data(iohandler, filename, ludwig->phi);
    }

    if (ludwig->q) {
      field_io_info(ludwig->q, &iohandler);
      pe_info(ludwig->pe, "Writing q file at step %d!\n", step);
      sprintf(filename,"%sq-%8.8d", subdirectory, step);
      io_write_data(iohandler, filename, ludwig->q);
    }
    /* Only strictly required if have order parameter dynamics */ 
    if (ludwig->hydro) {

      hydro_memcpy(ludwig->hydro, tdpMemcpyDeviceToHost);
      hydro_io_info(ludwig->hydro, &iohandler);
      pe_info(ludwig->pe, "Writing velocity output at step %d!\n", step);
      sprintf(filename, "%svel-%8.8d", subdirectory, step);
      io_write_data(iohandler, filename, ludwig->hydro);
    }
    if (ludwig->psi) {
      psi_io_info(ludwig->psi, &iohandler);
      pe_info(ludwig->pe, "Writing psi file at step %d!\n", step);
      sprintf(filename,"%spsi-%8.8d", subdirectory, step);
      io_write_data(iohandler, filename, ludwig->psi);
    }
  }

  /* Shut down cleanly. Give the timer statistics. Finalise PE. */
#ifdef PETSC
  if (ludwig->psi) psi_petsc_finish();
#endif

  if (ludwig->stat_rheo) stats_rheology_free(ludwig->stat_rheo);
  if (ludwig->stat_turb) stats_turbulent_free(ludwig->stat_turb);
  if (ludwig->stat_ah)   stats_ahydro_free(ludwig->stat_ah);

  if (ludwig->phi_grad) field_grad_free(ludwig->phi_grad);
  if (ludwig->p_grad)   field_grad_free(ludwig->p_grad);
  if (ludwig->q_grad)   field_grad_free(ludwig->q_grad);
  if (ludwig->phi)      field_free(ludwig->phi);
  if (ludwig->p)        field_free(ludwig->p);
  if (ludwig->q)        field_free(ludwig->q);

  bbl_free(ludwig->bbl);
  colloids_info_free(ludwig->collinfo);

  if (ludwig->interact) interact_free(ludwig->interact);
  if (ludwig->cio)      colloid_io_free(ludwig->cio);

  if (ludwig->wall)      wall_free(ludwig->wall);
  if (ludwig->noise_phi) noise_free(ludwig->noise_phi);
  if (ludwig->noise_rho) noise_free(ludwig->noise_rho);
  if (ludwig->be)        beris_edw_free(ludwig->be);
  if (ludwig->map)       map_free(ludwig->map);
  if (ludwig->pch)       phi_ch_free(ludwig->pch);
  if (ludwig->pth)       pth_free(ludwig->pth);
  if (ludwig->hydro)     hydro_free(ludwig->hydro);
  if (ludwig->lb)        lb_free(ludwig->lb);

  if (ludwig->stat_sigma) stats_sigma_free(ludwig->stat_sigma);
  if (ludwig->fe) ludwig->fe->func->free(ludwig->fe);

  TIMER_stop(TIMER_TOTAL);
  TIMER_statistics();

  physics_free(ludwig->phys);
  lees_edw_free(ludwig->le);
  cs_free(ludwig->cs);
  rt_free(ludwig->rt);
  pe_free(ludwig->pe);

  free(ludwig);

  return;
}

/*****************************************************************************
 *
 *  ludwig_report_momentum
 *
 *  Tidy report of the current momentum of the system.
 *
 *****************************************************************************/

static int ludwig_report_momentum(ludwig_t * ludwig) {

  int n;
  int ncolloid;
  int is_pm;

  double g[3];         /* Fluid momentum (total) */
  double gc[3];        /* Colloid momentum (total) */
  double gwall[3];     /* Wall momentum (for accounting purposes only) */
  double gtotal[3];

  MPI_Comm comm;
  pe_t * pe = NULL;

  pe = ludwig->pe;
  pe_mpi_comm(pe, &comm);
  wall_is_pm(ludwig->wall, &is_pm);

  for (n = 0; n < 3; n++) {
    gtotal[n] = 0.0;
    g[n] = 0.0;
    gc[n] = 0.0;
    gwall[n] = 0.0;
  }

  stats_distribution_momentum(ludwig->lb, ludwig->map, g);
  stats_colloid_momentum(ludwig->collinfo, gc);
  colloids_info_ntotal(ludwig->collinfo, &ncolloid);

  if (wall_present(ludwig->wall) || is_pm) {
    double gtmp[3];
    wall_momentum(ludwig->wall, gtmp);
    MPI_Reduce(gtmp, gwall, 3, MPI_DOUBLE, MPI_SUM, 0, comm);
  }

  for (n = 0; n < 3; n++) {
    gtotal[n] = g[n] + gc[n] + gwall[n];
  }

  pe_info(pe, "\n");
  pe_info(pe, "Momentum - x y z\n");
  pe_info(pe, "[total   ] %14.7e %14.7e %14.7e\n", gtotal[X], gtotal[Y], gtotal[Z]);
  pe_info(pe, "[fluid   ] %14.7e %14.7e %14.7e\n", g[X], g[Y], g[Z]);
  if (ncolloid > 0) {
    pe_info(pe, "[colloids] %14.7e %14.7e %14.7e\n", gc[X], gc[Y], gc[Z]);
  }
  if (wall_present(ludwig->wall) || is_pm) {
    pe_info(pe, "[walls   ] %14.7e %14.7e %14.7e\n", gwall[X], gwall[Y], gwall[Z]);
  }

  return 0;
}

/******************************************************************************
 *
 *  free_energy_init_rt
 *
 *  This is to get over the rather awkward initialisation of the
 *  order parameter, free energy, and coordinate system, which
 *  are inter-related.
 *
 *  The choice of free energy sets the maximum halo width required,
 *  and what order parameter is required. This in turn determines
 *  the extent of the coordinate system, which must be initialised
 *  before the order parameter field, which is required to compute
 *  the free energy.
 *
 *  No free energy is appropriate for a single phase fluid.
 *
 *  This is currently rather repetative, so some rationalisation
 *  is required.
 *
 *****************************************************************************/

int free_energy_init_rt(ludwig_t * ludwig) {

  int n = 0;
  int p;
  int nf;
  int nk;
  int ngrad;
  int nhalo;
  int noise_on = 0;
  double value;
  char description[BUFSIZ];

  pe_t * pe = NULL;
  rt_t * rt = NULL;
  cs_t * cs = NULL;
  lees_edw_t * le = NULL;

  lees_edw_info_t le_info = {0};
  lees_edw_info_t * info = &le_info;

  assert(ludwig);
  assert(ludwig->pe);
  assert(ludwig->rt);

  pe = ludwig->pe;
  rt = ludwig->rt;
  cs_create(pe,&cs);

  lb_create(pe, cs, &ludwig->lb);
  noise_create(pe, cs, &ludwig->noise_rho);

  lees_edw_init_rt(rt, info);

  n = rt_string_parameter(rt, "free_energy", description, BUFSIZ);

  if (strcmp(description, "none") == 0) {
    /* Appropriate for single fluid */
    pe_info(pe, "\n");
    pe_info(pe, "No free energy selected\n");

    nhalo = 1;
    cs_nhalo_set(cs, nhalo);
    coords_init_rt(pe, rt, cs);
    lees_edw_create(pe, cs, info, &le);
    lees_edw_info(le);
    pth_create(pe, cs, PTH_METHOD_NO_FORCE, &ludwig->pth);
  }
  else if (strcmp(description, "symmetric") == 0 ||
	   strcmp(description, "symmetric_noise") == 0) {

    fe_symm_t * fe = NULL;

    /* Symmetric free energy via finite difference */

    nf = 1;      /* 1 scalar order parameter */
    nhalo = 2;   /* Require stress divergence. */
    ngrad = 2;   /* \nabla^2 required */

    /* Noise requires additional stencil point for Cahn Hilliard */

    if (strcmp(description, "symmetric_noise") == 0) {
      nhalo = 3;
    }

    cs_nhalo_set(cs, nhalo);
    coords_init_rt(pe, rt, cs);
    lees_edw_create(pe, cs, info, &le);
    lees_edw_info(le);

    field_create(pe, cs, nf, "phi", &ludwig->phi);
    field_init(ludwig->phi, nhalo, le);
    field_grad_create(pe, ludwig->phi, ngrad, &ludwig->phi_grad);
    phi_ch_create(pe, cs, le, NULL, &ludwig->pch);

    pe_info(pe, "\n");
    pe_info(pe, "Free energy details\n");
    pe_info(pe, "-------------------\n\n");
    fe_symm_create(pe, cs, ludwig->phi, ludwig->phi_grad, &fe);
    fe_symmetric_init_rt(pe, rt, fe);

    pe_info(pe, "\n");
    pe_info(pe, "Using Cahn-Hilliard finite difference solver.\n");

    rt_double_parameter(rt, "mobility", &value);
    physics_mobility_set(ludwig->phys, value);
    pe_info(pe, "Mobility M            = %12.5e\n", value);

    /* Order parameter noise */

    rt_int_parameter(rt, "fd_phi_fluctuations", &noise_on);
    pe_info(pe, "Order parameter noise = %3s\n",
	    (noise_on == 0) ? "off" : " on");

    if (noise_on) {
      noise_create(pe, cs, &ludwig->noise_phi);
      noise_init(ludwig->noise_phi, 0);
      noise_present_set(ludwig->noise_phi, NOISE_PHI, noise_on);
      if (nhalo != 3) pe_fatal(pe, "Fluctuations: use symmetric_noise\n");
    }

    /* Force */

    p = 1; /* Default is to use divergence method */
    rt_int_parameter(rt, "fd_force_divergence", &p);
    pe_info(pe, "Force calculation:      %s\n",
         (p == 0) ? "phi grad mu method" : "divergence method");
    if (p == 0) pth_create(pe, cs, PTH_METHOD_GRADMU, &ludwig->pth);
    if (p == 1) pth_create(pe, cs, PTH_METHOD_DIVERGENCE, &ludwig->pth);

    ludwig->fe_symm = fe;
    ludwig->fe = (fe_t *) fe;
  }
  else if (strcmp(description, "symmetric_lb") == 0) {

    fe_symm_t * fe = NULL;

    /* Symmetric free energy via full lattice kintic equation */

    lb_ndist_set(ludwig->lb, 2);

    nf = 1;      /* 1 scalar order parameter */
    nhalo = 1;   /* Require one point for LB. */
    ngrad = 2;   /* \nabla^2 required */

    cs_nhalo_set(cs, nhalo);
    coords_init_rt(pe, rt, cs);
    lees_edw_create(pe, cs, info, &le);
    lees_edw_info(le);

    field_create(pe, cs, nf, "phi", &ludwig->phi);
    field_init(ludwig->phi, nhalo, le);
    field_grad_create(pe, ludwig->phi, ngrad, &ludwig->phi_grad);

    pe_info(pe, "\n");
    pe_info(pe, "Free energy details\n");
    pe_info(pe, "-------------------\n\n");
    fe_symm_create(pe, cs, ludwig->phi, ludwig->phi_grad, &fe);
    fe_symmetric_init_rt(pe, rt, fe);

    pe_info(pe, "\n");
    pe_info(pe, "Using full lattice Boltzmann solver for Cahn-Hilliard:\n");

    rt_double_parameter(rt, "mobility", &value);
    physics_mobility_set(ludwig->phys, value);
    pe_info(pe, "Mobility M            = %12.5e\n", value);

    /* No explicit force is relevant */
    pth_create(pe, cs, PTH_METHOD_NO_FORCE, &ludwig->pth);

    ludwig->fe_symm = fe;
    ludwig->fe = (fe_t *) fe;
  }
  else if (strcmp(description, "brazovskii") == 0) {

    /* Brazovskii (always finite difference). */

    fe_brazovskii_t * fe = NULL;
    nf = 1;      /* 1 scalar order parameter */
    nhalo = 3;   /* Required for stress diveregnce. */
    ngrad = 4;   /* (\nabla^2)^2 required */

    cs_nhalo_set(cs, nhalo);
    coords_init_rt(pe, rt, cs);
    lees_edw_create(pe, cs, info, &le);
    lees_edw_info(le);

    field_create(pe, cs, nf, "phi", &ludwig->phi);
    field_init(ludwig->phi, nhalo, le);
    field_grad_create(pe, ludwig->phi, ngrad, &ludwig->phi_grad);
    phi_ch_create(pe, cs, le, NULL, &ludwig->pch);

    pe_info(pe, "\n");
    pe_info(pe, "Free energy details\n");
    pe_info(pe, "-------------------\n\n");
    fe_brazovskii_create(pe, cs, ludwig->phi, ludwig->phi_grad, &fe);
    fe_brazovskii_init_rt(pe, rt, fe);

    pe_info(pe, "\n");
    pe_info(pe, "Using Cahn-Hilliard solver:\n");

    rt_double_parameter(rt, "mobility", &value);
    physics_mobility_set(ludwig->phys, value);
    pe_info(pe, "Mobility M            = %12.5e\n", value);

    p = 1;
    rt_int_parameter(rt, "fd_force_divergence", &p);
    pe_info(pe, "Force caluclation:      %s\n",
	    (p == 0) ? "phi grad mu method" : "divergence method");
    if (p == 0) {
      pth_create(pe, cs, PTH_METHOD_GRADMU, &ludwig->pth);
    }
    else {
      pth_create(pe, cs, PTH_METHOD_DIVERGENCE, &ludwig->pth);
    }
    ludwig->fe_braz = fe;
    ludwig->fe = (fe_t *) fe;
  }
  else if (strcmp(description, "surfactant") == 0) {
    /* Disable surfactant for the time being */
    pe_info(pe, "Surfactant free energy is disabled\n");
    assert(0);
  }
  else if (strcmp(description, "lc_blue_phase") == 0) {

    fe_lc_t * fe = NULL;
    int use_stress_relaxation = 0;

    /* Liquid crystal (always finite difference). */

    nf = NQAB;   /* Tensor order parameter */
    nhalo = 2;   /* Required for stress diveregnce. */
    ngrad = 2;   /* (\nabla^2) required */

    cs_nhalo_set(cs, nhalo);
    coords_init_rt(pe, rt, cs);
    lees_edw_create(pe, cs, info, &le);
    lees_edw_info(le);

    field_create(pe, cs, nf, "q", &ludwig->q);
    field_init(ludwig->q, nhalo, le);
    field_grad_create(pe, ludwig->q, ngrad, &ludwig->q_grad);

    pe_info(pe, "\n");
    pe_info(pe, "Free energy details\n");
    pe_info(pe, "-------------------\n\n");

    fe_lc_create(pe, cs, le, ludwig->q, ludwig->q_grad, &fe);
    beris_edw_create(pe, cs, le, &ludwig->be);
    blue_phase_init_rt(pe, rt, fe, ludwig->be);

    use_stress_relaxation = rt_switch(rt, "fe_use_stress_relaxation");
    fe->super.use_stress_relaxation = use_stress_relaxation;
    if (fe->super.use_stress_relaxation) {
      pe_info(pe, "\n");
      pe_info(pe, "Split symmetric/antisymmetric stress relaxation/force\n");
    }

    p = 0;
    rt_int_parameter(rt, "lc_noise", &p);
    noise_present_set(ludwig->noise_rho, NOISE_QAB, p);
    pe_info(pe, "LC fluctuations:           =  %s\n", (p == 0) ? "off" : "on");

    pth_create(pe, cs, PTH_METHOD_DIVERGENCE, &ludwig->pth);

    /* Not very elegant, but here ... */
    grad_lc_anch_create(pe, cs, NULL, NULL, NULL, fe, NULL);

    ludwig->fe_lc = fe;
    ludwig->fe = (fe_t *) fe;
  }
  else if (strcmp(description, "polar_active") == 0) {

    /* Polar active. */
    fe_polar_t * fe = NULL;

    nf = NVECTOR;/* Vector order parameter */
    nhalo = 2;   /* Required for stress diveregnce. */
    ngrad = 2;   /* (\nabla^2) required */

    cs_nhalo_set(cs, nhalo);
    coords_init_rt(pe, rt, cs);
    lees_edw_create(pe, cs, info, &le);
    lees_edw_info(le);

    field_create(pe, cs, nf, "p", &ludwig->p);
    field_init(ludwig->p, nhalo, le);
    field_grad_create(pe, ludwig->p, ngrad, &ludwig->p_grad);

    pe_info(pe, "\n");
    pe_info(pe, "Free energy details\n");
    pe_info(pe, "-------------------\n\n");

    fe_polar_create(pe, cs, ludwig->p, ludwig->p_grad, &fe);
    polar_active_run_time(pe, rt, fe);
    ludwig->fe = (fe_t *) fe;

    rt_double_parameter(rt, "leslie_ericksen_gamma", &value);
    leslie_ericksen_gamma_set(value);
    pe_info(pe, "Rotational diffusion     = %12.5e\n", value);

    rt_double_parameter(rt, "leslie_ericksen_swim", &value);
    leslie_ericksen_swim_set(value);
    pe_info(pe, "Self-advection parameter = %12.5e\n", value);

    pth_create(pe, cs, PTH_METHOD_DIVERGENCE, &ludwig->pth);
  }
  else if(strcmp(description, "lc_droplet") == 0) {
    int use_stress_relaxation;
    fe_symm_t * symm = NULL;
    fe_lc_t * lc = NULL;
    fe_lc_droplet_t * fe = NULL;

    /* liquid crystal droplet */
    pe_info(pe, "\n");
    pe_info(pe, "Liquid crystal droplet free energy selected\n");
    
    /* first do the symmetric */
    nf = 1;      /* 1 scalar order parameter */
    nhalo = 2;   /* Require stress divergence. */
    ngrad = 3;   /* \nabla^2 and d_a d_b required */

    /* Noise requires additional stencil point for Cahn Hilliard */
    if (strcmp(description, "symmetric_noise") == 0) {
      nhalo = 3;
    }

    cs_nhalo_set(cs, nhalo);
    coords_init_rt(pe, rt, cs);
    lees_edw_create(pe, cs, info, &le);
    lees_edw_info(le);
        
    field_create(pe, cs, nf, "phi", &ludwig->phi);
    field_init(ludwig->phi, nhalo, le);
    field_grad_create(pe, ludwig->phi, ngrad, &ludwig->phi_grad);
    phi_ch_create(pe, cs, le, NULL, &ludwig->pch);

    pe_info(pe, "\n");
    pe_info(pe, "Free energy details\n");
    pe_info(pe, "-------------------\n\n");
    fe_symm_create(pe, cs, ludwig->phi, ludwig->phi_grad, &symm);
    fe_symmetric_init_rt(pe, rt, symm);

    pe_info(pe, "\n");
    pe_info(pe, "Using Cahn-Hilliard finite difference solver.\n");

    rt_double_parameter(rt, "mobility", &value);
    physics_mobility_set(ludwig->phys, value);
    pe_info(pe, "Mobility M            = %12.5e\n", value);

    /* Force */

    p = 1; /* Default is to use divergence method */
    rt_int_parameter(rt, "fd_force_divergence", &p);
    pe_info(pe, "Force calculation:      %s\n",
	    (p == 0) ? "phi grad mu method" : "divergence method");
    assert(p != 0); /* Grad mu method not implemented! */
    pth_create(pe, cs, PTH_METHOD_DIVERGENCE, &ludwig->pth);

    /* Liquid crystal part */
    nhalo = 2;   /* Required for stress diveregnce. */
    ngrad = 2;   /* (\nabla^2) required */
    
    field_create(pe, cs, NQAB, "q", &ludwig->q);
    field_init(ludwig->q, nhalo, le);
    field_grad_create(pe, ludwig->q, ngrad, &ludwig->q_grad);

    pe_info(pe, "\n");
    pe_info(pe, "Free energy details\n");
    pe_info(pe, "-------------------\n\n");

    fe_lc_create(pe, cs, le, ludwig->q, ludwig->q_grad, &lc);
    beris_edw_create(pe, cs, le, &ludwig->be);
    blue_phase_init_rt(pe, rt, lc, ludwig->be);

    fe_lc_droplet_create(pe, cs, lc, symm, &fe);
    fe_lc_droplet_run_time(pe, rt, fe);

    use_stress_relaxation = rt_switch(rt, "fe_use_stress_relaxation");
    fe->super.use_stress_relaxation = use_stress_relaxation;
    if (fe->super.use_stress_relaxation) {
      pe_info(pe, "\n");
      pe_info(pe, "Split symmetric/antisymmetric stress relaxation/force\n");
    }

    grad_lc_anch_create(pe, cs, NULL, ludwig->phi, NULL, lc, NULL);

    ludwig->fe_symm = symm;
    ludwig->fe_lc = lc;
    ludwig->fe = (fe_t *) fe;
  }
  else if(strcmp(description, "fe_electro") == 0) {

    fe_electro_t * fe = NULL;

    nk = 2;    /* Number of charge densities always 2 for now */

    /* Single fluid electrokinetic free energy */

    /* Default method is divergence of stress tensor */
    p = 1;
    nhalo = 2;
    rt_int_parameter(rt, "fd_force_divergence", &p);

    if (p == 0) nhalo = 1;
    if (p == 1) nhalo = 2;

    cs_nhalo_set(cs, nhalo);
    coords_init_rt(pe, rt, cs);
    lees_edw_create(pe, cs, info, &le);
    lees_edw_info(le);

    pe_info(pe, "\n");
    pe_info(pe, "Free energy details\n");
    pe_info(pe, "-------------------\n\n");
    pe_info(pe, "Electrokinetics (single fluid) selected\n");

    pe_info(pe, "\n");
    pe_info(pe, "Parameters:\n");

    psi_create(pe, cs, nk, &ludwig->psi);
    psi_rt_init_param(pe, rt, ludwig->psi);

    pe_info(pe, "Force calculation:          %s\n",
	    (p == 0) ? "psi grad mu method" : "Divergence method");
    if (p == 0) psi_force_method_set(ludwig->psi, PSI_FORCE_GRADMU);
    if (p == 1) psi_force_method_set(ludwig->psi, PSI_FORCE_DIVERGENCE);

    /* Create FE objects and set function pointers */
    fe_electro_create(pe, ludwig->psi, &fe);
    ludwig->fe = (fe_t *) fe;
  }
  else if(strcmp(description, "fe_electro_symmetric") == 0) {

    fe_symm_t * fe_symm = NULL;
    fe_electro_t * fe_elec = NULL;
    fe_es_t * fes = NULL;
    double e1, e2;
    double mu[2];
    double lbjerrum2;

    /* Binary fluid plus electrokinetics */

    nf = 1;      /* Single scalar order parameter phi */
    nk = 2;      /* Two charge species */
    nhalo = 2;   /* Require stress divergence. */
    ngrad = 2;   /* \nabla^2 phi */


    /* First, the symmetric part. */

    cs_nhalo_set(cs, nhalo);
    coords_init_rt(pe, rt, cs);
    lees_edw_create(pe, cs, info, &le);
    lees_edw_info(le);

    field_create(pe, cs, nf, "phi", &ludwig->phi);
    field_init(ludwig->phi, nhalo, le);
    field_grad_create(pe, ludwig->phi, ngrad, &ludwig->phi_grad);
    phi_ch_create(pe, cs, le, NULL, &ludwig->pch);

    pe_info(pe, "\n");
    pe_info(pe, "Charged binary fluid 'Electrosymmetric' free energy\n");
    pe_info(pe, "---------------------------------------------------\n");

    pe_info(pe, "\n");
    pe_info(pe, "Symmetric part\n");
    pe_info(pe, "--------------\n\n");

    fe_symm_create(pe, cs, ludwig->phi, ludwig->phi_grad, &fe_symm);
    fe_symmetric_init_rt(pe, rt, fe_symm);

    pe_info(pe, "\n");
    pe_info(pe, "Using Cahn-Hilliard finite difference solver.\n");

    rt_double_parameter(rt, "mobility", &value);
    physics_mobility_set(ludwig->phys, value);
    pe_info(pe, "Mobility M            = %12.5e\n", value);

    /* Electrokinetic part */

    pe_info(pe, "\n");
    pe_info(pe, "Electrokinetic part\n");
    pe_info(pe, "-------------------\n\n");

    pe_info(pe, "Parameters:\n");

    psi_create(pe, cs, nk, &ludwig->psi);
    psi_rt_init_param(pe, rt, ludwig->psi);

    fe_electro_create(pe, ludwig->psi, &fe_elec);

    /* Default method is divergence of stress tensor */
    p = 1;
    rt_int_parameter(rt, "fd_force_divergence", &p);
    pe_info(pe, "Force calculation:          %s\n",
	    (p == 0) ? "psi grad mu method" : "Divergence method");
    if (p == 0) psi_force_method_set(ludwig->psi, PSI_FORCE_GRADMU);
    if (p == 1) psi_force_method_set(ludwig->psi, PSI_FORCE_DIVERGENCE);

    /* Coupling part */

    pe_info(pe, "\n");
    pe_info(pe, "Coupling part\n");
    pe_info(pe, "-------------\n");

    /* Create FE objects and set function pointers */
    fe_es_create(pe, cs, fe_symm, fe_elec, ludwig->psi, &fes);

    /* Dielectric contrast */

    /* Call permittivities, e1=e2 has been set as default */
    psi_epsilon(ludwig->psi, &e1);
    psi_epsilon2(ludwig->psi, &e2);

    /* Read the second permittivity */
    n = rt_double_parameter(rt, "electrosymmetric_epsilon2", &e2);
    if (n == 1) psi_epsilon2_set(ludwig->psi, e2);

    fe_es_epsilon_set(fes, e1, e2);

    /* Solvation free energy difference: nk = 2 */

    mu[0] = 0.0;
    mu[1] = 0.0;

    rt_double_parameter(rt, "electrosymmetric_delta_mu0", mu);
    rt_double_parameter(rt, "electrosymmetric_delta_mu1", mu + 1);

    fe_es_deltamu_set(fes, nk, mu);

    psi_bjerrum_length2(ludwig->psi, &lbjerrum2);

    pe_info(pe, "Second permittivity:      %15.7e\n", e2);
    pe_info(pe, "Dielectric average:       %15.7e\n", 0.5*(e1 + e2));
    pe_info(pe, "Dielectric contrast:      %15.7e\n", (e1-e2)/(e1+e2));
    pe_info(pe, "Second Bjerrum length:    %15.7e\n", lbjerrum2);
    pe_info(pe, "Solvation dmu species 0:  %15.7e\n", mu[0]);
    pe_info(pe, "Solvation dmu species 1:  %15.7e\n", mu[1]);

    /* f_vare_t function */

    pe_info(pe, "Poisson solver:           %15s\n",
	    (e1 == e2) ? "uniform" : "heterogeneous");
    if (e1 != e2) ludwig->epsilon = (f_vare_t) fe_es_var_epsilon;

    ludwig->fe_symm = fe_symm;
    ludwig->fe = (fe_t *) fes;

  }
  else {
    if (n == 1) {
      /* The user has put something which hasn't been recognised,
       * suggesting a spelling mistake */
      pe_info(pe, "free_energy %s not recognised.\n", description);
      pe_fatal(pe, "Please check and try again.\n");
    }
  }

  ludwig->cs = cs;
  ludwig->le = le;

  return 0;
}

/*****************************************************************************
 *
 *  visc_model_init_rt
 *
 *****************************************************************************/

int visc_model_init_rt(pe_t * pe, rt_t * rt, ludwig_t * ludwig) {

  int key;
  char description[BUFSIZ/2];

  assert(pe);
  assert(rt);
  assert(ludwig);

  key = rt_string_parameter(rt, "viscosity_model", description, BUFSIZ/2);

  if (strcmp(description, "arrhenius") == 0) {
    cs_t * cs = ludwig->cs;
    field_t * phi = ludwig->phi;
    visc_arrhenius_param_t param = {0};
    visc_arrhenius_t * visc = NULL;

    if (phi == NULL) {
      pe_info(pe, "viscosity_model arrhenius requires a composition\n");
      pe_fatal(pe, "Please check the fee energy and try again\n");
    }

    /* Parameters */

    rt_double_parameter(rt, "viscosity_arrhenius_eta_plus",  &param.eta_plus);
    rt_double_parameter(rt, "viscosity_arrhenius_eta_minus", &param.eta_minus);
    rt_double_parameter(rt, "viscosity_arrhenius_phistar",   &param.phistar);

    if (param.eta_plus  == 0.0) pe_fatal(pe, "Non-zero eta_plus required\n");
    if (param.eta_minus == 0.0) pe_fatal(pe, "Non-zero eta_minus required\n");
    if (param.phistar   == 0.0) pe_fatal(pe, "Non-zero phistar required\n"); 

    visc_arrhenius_create(pe, cs, phi, param, &visc);
    ludwig->visc = (visc_t *) visc;

    visc_arrhenius_info(visc);
  }
  else if (key != 0) {
    pe_info(pe, "viscosity_model %s not recognised.\n", description);
    pe_fatal(pe, "Please check and try again.\n");
  }

  return 0;
}

/*****************************************************************************
 *
 *  map_init_rt
 *
 *  Could do more work trapping duff input keys.
 *
 *****************************************************************************/

int map_init_rt(pe_t * pe, cs_t * cs, rt_t * rt, map_t ** pmap) {

  int is_porous_media = 0;
  int ndata = 2;           /* Default is to allow C,H e.g. for colloids */
  int form_in = IO_FORMAT_DEFAULT;
  int form_out = IO_FORMAT_DEFAULT;
  int grid[3] = {1, 1, 1};

  char status[BUFSIZ] = "";
  char format[BUFSIZ] = "";
  char filename[FILENAME_MAX];

  io_info_t * iohandler = NULL;
  map_t * map = NULL;

  assert(pe);
  assert(rt);

  is_porous_media = rt_string_parameter(rt, "porous_media_file", filename,
					FILENAME_MAX);
  if (is_porous_media) {

    rt_string_parameter(rt, "porous_media_type", status, BUFSIZ);

    if (strcmp(status, "status_only") == 0) ndata = 0;
    if (strcmp(status, "status_with_h") == 0) ndata = 1;
    if (strcmp(status, "status_with_sigma") == 0) ndata = 1;
    if (strcmp(status, "status_with_c_h") == 0) ndata = 2;

    if (strcmp(status, "status_with_h") == 0) {
      /* This is not to be used as it not implemented correctly. */
      pe_info(pe, "porous_media_type    status_with_h\n");
      pe_info(pe, "Please use status_with_c_h (and set C = 0) instead\n");
      pe_fatal(pe, "Will not continue.\n");
    }

    rt_string_parameter(rt, "porous_media_format", format, BUFSIZ);

    if (strcmp(format, "ASCII") == 0) form_in = IO_FORMAT_ASCII_SERIAL;
    if (strcmp(format, "BINARY") == 0) form_in = IO_FORMAT_BINARY_SERIAL;
    if (strcmp(format, "BINARY_SERIAL") == 0) form_in = IO_FORMAT_BINARY_SERIAL;

    rt_int_parameter_vector(rt, "porous_media_io_grid", grid);

    pe_info(pe, "\n");
    pe_info(pe, "Porous media\n");
    pe_info(pe, "------------\n");
    pe_info(pe, "Porous media file requested:  %s\n", filename);
    pe_info(pe, "Porous media file type:       %s\n", status);
    pe_info(pe, "Porous media format (serial): %s\n", format);
    pe_info(pe, "Porous media io grid:         %d %d %d\n",
	    grid[X], grid[Y], grid[Z]);
  }

  map_create(pe, cs, ndata, &map);
  map_init_io_info(map, grid, form_in, form_out);
  map_io_info(map, &iohandler);

  if (is_porous_media) {
    io_info_set_processor_independent(iohandler);
    io_read_data(iohandler, filename, map);
    map_pm_set(map, 1);
  }
  map_halo(map);

  *pmap = map;

  return 0;
}

/*****************************************************************************
 *
 *  ludwig_colloids_update_low_freq
 *
 *  No rebuild; no lattice operations, but interactions are required.
 *
 *****************************************************************************/

static int ludwig_colloids_update_low_freq(ludwig_t * ludwig) {

  int ncolloid = 0;

  assert(ludwig);

  colloids_info_ntotal(ludwig->collinfo, &ncolloid);
  if (ncolloid == 0) return 0;

  colloids_info_position_update(ludwig->collinfo);
  colloids_info_update_cell_list(ludwig->collinfo);
  colloids_halo_state(ludwig->collinfo);
  colloids_info_update_lists(ludwig->collinfo);

  interact_compute(ludwig->interact, ludwig->collinfo, ludwig->map,
        	     ludwig->psi, ludwig->ewald);

  subgrid_force_from_particles(ludwig->collinfo, ludwig->hydro, ludwig->wall,ludwig->map);

  return 0;
}

/*****************************************************************************
 *
 *  ludwig_colloids_update
 *
 *  Driver for update called at start of timestep loop.
 *
 *****************************************************************************/

int ludwig_colloids_update(ludwig_t * ludwig) {

  int ndist;
  int ndevice;
  int ncolloid;
  int iconserve;         /* switch for finite-difference conservation */

  assert(ludwig);

  colloids_info_ntotal(ludwig->collinfo, &ncolloid);
  if (ncolloid == 0) return 0;

  tdpGetDeviceCount(&ndevice);

  /* __NVCC__ TODO: remove */
  lb_memcpy(ludwig->lb, tdpMemcpyDeviceToHost);

  lb_ndist(ludwig->lb, &ndist);
  iconserve = (ludwig->psi || (ludwig->phi && ndist == 1));

  TIMER_start(TIMER_PARTICLE_HALO);

  colloids_info_position_update(ludwig->collinfo);
  colloids_info_update_cell_list(ludwig->collinfo);
  colloids_halo_state(ludwig->collinfo);
  colloids_info_update_lists(ludwig->collinfo);

  TIMER_stop(TIMER_PARTICLE_HALO);

  /* Removal or replacement of fluid requires a lattice halo update */

  TIMER_start(TIMER_HALO_LATTICE);

  /* __NVCC__ */
  if (ndevice == 0) {
    lb_halo(ludwig->lb);
  }
  else {
    lb_halo_swap(ludwig->lb, LB_HALO_HOST);
  }

  TIMER_stop(TIMER_HALO_LATTICE);

  TIMER_start(TIMER_FREE1);
  if (iconserve && ludwig->phi) field_halo(ludwig->phi);
  if (iconserve && ludwig->psi) psi_halo_rho(ludwig->psi);
  TIMER_stop(TIMER_FREE1);

  TIMER_start(TIMER_REBUILD);

  build_update_map(ludwig->cs, ludwig->collinfo, ludwig->map);
  build_remove_replace(ludwig->fe, ludwig->collinfo, ludwig->lb, ludwig->phi,
		       ludwig->p, ludwig->q, ludwig->psi, ludwig->map);
  build_update_links(ludwig->cs, ludwig->collinfo, ludwig->wall, ludwig->map);

  TIMER_stop(TIMER_REBUILD);

  TIMER_start(TIMER_FREE1);
  if (iconserve) {
    colloid_sums_halo(ludwig->collinfo, COLLOID_SUM_CONSERVATION);
    build_conservation(ludwig->collinfo, ludwig->phi, ludwig->psi);
  }
  TIMER_stop(TIMER_FREE1);

  TIMER_start(TIMER_FORCES);

  interact_compute(ludwig->interact, ludwig->collinfo, ludwig->map,
		   ludwig->psi, ludwig->ewald);
  subgrid_force_from_particles(ludwig->collinfo, ludwig->hydro, ludwig->wall,ludwig->map);

  TIMER_stop(TIMER_FORCES);


  /* __NVCC__ TODO: remove */

  colloids_memcpy(ludwig->collinfo, tdpMemcpyHostToDevice);
  map_memcpy(ludwig->map, tdpMemcpyHostToDevice);
  lb_memcpy(ludwig->lb, tdpMemcpyHostToDevice);

  return 0;
}

/*****************************************************************************
 *
 *  io_replace_values
 *
 *  Replaces order parameter values at internal colloid or sites 
 *
 *****************************************************************************/

int io_replace_values(field_t * field, map_t * map, int map_id, double value) {

  int ic, jc, kc, index;
  int n, nf;
  int nlocal[3];
  int status;

  assert(field);
  assert(map);

  nf = field->nf;
  cs_nlocal(field->cs, nlocal);

  for (ic = 1; ic <= nlocal[X]; ic++) {
    for (jc = 1; jc <= nlocal[Y]; jc++) {
      for (kc = 1; kc <= nlocal[Z]; kc++) {

        index = cs_index(field->cs, ic, jc, kc);
        map_status(map, index, &status);

	if (status == map_id) {
	  for (n = 0; n < nf; n++) {
	    field->data[addr_rank1(field->nsites, nf, index, n)] = value;
	  }
	}
      }
    }
  }

  return 0;
}<|MERGE_RESOLUTION|>--- conflicted
+++ resolved
@@ -740,11 +740,8 @@
       TIMER_start(TIMER_BBL);
       wall_set_wall_distributions(ludwig->wall);
 
-<<<<<<< HEAD
+
       subgrid_update(ludwig->collinfo, ludwig->hydro, noise_flag);
-=======
-      subgrid_update(ludwig->collinfo, ludwig->hydro,ludwig->noise_rho,ludwig->map);
->>>>>>> 155ea995
       bounce_back_on_links(ludwig->bbl, ludwig->lb, ludwig->wall,
 			   ludwig->collinfo);
       wall_bbl(ludwig->wall);
@@ -1802,7 +1799,7 @@
   interact_compute(ludwig->interact, ludwig->collinfo, ludwig->map,
         	     ludwig->psi, ludwig->ewald);
 
-  subgrid_force_from_particles(ludwig->collinfo, ludwig->hydro, ludwig->wall,ludwig->map);
+  subgrid_force_from_particles(ludwig->collinfo, ludwig->hydro, ludwig->wall);
 
   return 0;
 }
@@ -1883,7 +1880,7 @@
 
   interact_compute(ludwig->interact, ludwig->collinfo, ludwig->map,
 		   ludwig->psi, ludwig->ewald);
-  subgrid_force_from_particles(ludwig->collinfo, ludwig->hydro, ludwig->wall,ludwig->map);
+  subgrid_force_from_particles(ludwig->collinfo, ludwig->hydro, ludwig->wall);
 
   TIMER_stop(TIMER_FORCES);
 
