/*****************************************************************************
 *
 *  ludwig.c
 *
 *  A lattice Boltzmann code for complex fluids.
 *
 *  Edinburgh Soft Matter and Statistical Physics Group and
 *  Edinburgh Parallel Computing Centre
 *
 *  (c) 2011-2020 The University of Edinburgh
 *
 *  Contributing authors:
 *  Kevin Stratford (kevin@epcc.ed.ac.uk)
 *
 *****************************************************************************/

#include <assert.h>
#include <math.h>
#include <stdio.h>
#include <string.h>
#include <stdlib.h>

/* Coordinate system, general */
#include "pe.h"
#include "runtime.h"
#include "ran.h"
#include "noise.h"
#include "timer.h"
#include "coords_rt.h"
#include "coords.h"
#include "leesedwards_rt.h"
#include "control.h"
#include "util.h"

#include "model.h"
#include "model_le.h"
#include "bbl.h"

#include "collision.h"
#include "propagation.h"
#include "distribution_rt.h"
#include "collision_rt.h"

#include "map.h"
#include "wall_rt.h"
#include "interaction.h"
#include "physics_rt.h"

#include "hydro_rt.h"

#include "io_harness.h"
#include "phi_stats.h"
#include "phi_force.h"
#include "phi_force_colloid.h"
#include "phi_lb_coupler.h"

/* Order parameter fields */
#include "field.h"
#include "field_grad.h"
#include "gradient_rt.h"

/* Free energy */
#include "symmetric_rt.h"
#include "brazovskii_rt.h"
#include "polar_active_rt.h"
#include "blue_phase_rt.h"
#include "lc_droplet_rt.h"
#include "fe_electro.h"
#include "fe_electro_symmetric.h"

/* Dynamics */
#include "phi_cahn_hilliard.h"
#include "leslie_ericksen.h"
#include "blue_phase_beris_edwards.h"

/* Colloids */
#include "colloids_rt.h"
#include "colloid_sums.h"
#include "colloids_halo.h"
#include "build.h"
#include "subgrid.h"
#include "colloids.h"
#include "colloids_s.h"
#include "advection_rt.h"

/* Viscosity model */
#include "visc.h"
#include "visc_arrhenius.h"

/* Electrokinetics */
#include "psi.h"
#include "psi_rt.h"
#include "psi_sor.h"
#include "psi_stats.h"
#include "psi_force.h"
#include "psi_colloid.h"
#include "nernst_planck.h"
#include "psi_petsc.h"

/* Statistics */
#include "stats_colloid.h"
#include "stats_turbulent.h"
#include "stats_surfactant.h"
#include "stats_rheology.h"
#include "stats_free_energy.h"
#include "stats_distribution.h"
#include "stats_calibration.h"
#include "stats_velocity.h"
#include "stats_sigma.h"
#include "stats_symmetric.h"

#include "fe_lc_stats.h"

#include "lb_model_s.h"
#include "field_s.h"

#include "ludwig.h"

typedef struct ludwig_s ludwig_t;
struct ludwig_s {
  pe_t * pe;                /* Parallel environment */
  rt_t * rt;                /* Run time input handler */
  cs_t * cs;                /* Coordinate system */
  physics_t * phys;         /* Physical parameters */
  lees_edw_t * le;          /* Lees Edwards sliding periodic boundaries */
  lb_t * lb;                /* Lattice Botlzmann */
  hydro_t * hydro;          /* Hydrodynamic quantities */
  field_t * phi;            /* Scalar order parameter */
  field_t * p;              /* Vector order parameter */
  field_t * q;              /* Tensor order parameter */
  field_grad_t * phi_grad;  /* Gradients for phi */
  field_grad_t * p_grad;    /* Gradients for p */
  field_grad_t * q_grad;    /* Gradients for q */
  psi_t * psi;              /* Electrokinetics */
  map_t * map;              /* Site map for fluid/solid status etc. */
  wall_t * wall;            /* Side walls / Porous media */
  noise_t * noise_rho;      /* Lattice fluctuation generator (rho) */
  noise_t * noise_phi;      /* Binary fluid noise generation (fluxes) */
  f_vare_t epsilon;         /* Variable epsilon function for Poisson solver */

  fe_t * fe;                   /* Free energy "polymorphic" version */
  phi_ch_t * pch;              /* Cahn Hilliard dynamics */
  beris_edw_t * be;            /* Beris Edwards dynamics */
  pth_t * pth;                 /* Thermodynamic stress/force calculation */
  fe_lc_t * fe_lc;             /* LC free energy */
  fe_symm_t * fe_symm;         /* Symmetric free energy */
  fe_brazovskii_t * fe_braz;   /* Brazovskki */

  visc_t * visc;               /* Viscosity model */

  colloids_info_t * collinfo;  /* Colloid information */
  colloid_io_t * cio;          /* Colloid I/O harness */
  ewald_t * ewald;             /* Ewald sum for dipoles */
  interact_t * interact;       /* Colloid-colloid interaction handler */
  bbl_t * bbl;                 /* Bounce-back on links boundary condition */

  stats_sigma_t * stat_sigma;  /* Interfacial tension calibration */
  stats_ahydro_t * stat_ah;    /* Hydrodynamic radius calibration */
  stats_rheo_t * stat_rheo;    /* Rheology diagnostics */
  stats_turb_t * stat_turb;    /* Turbulent diagnostics */
};

static int ludwig_rt(ludwig_t * ludwig);
static int ludwig_report_momentum(ludwig_t * ludwig);
static int ludwig_colloids_update(ludwig_t * ludwig);
static int ludwig_colloids_update_low_freq(ludwig_t * ludwig);

int free_energy_init_rt(ludwig_t * ludwig);
int visc_model_init_rt(pe_t * pe, rt_t * rt, ludwig_t * ludwig);
int map_init_rt(pe_t * pe, cs_t * cs, rt_t * rt, map_t ** map);
int io_replace_values(field_t * field, map_t * map, int map_id, double value);

/*****************************************************************************
 *
 *  ludwig_rt
 *
 *  Digest the run-time arguments for different parts of the code.
 *
 *****************************************************************************/

static int ludwig_rt(ludwig_t * ludwig) {

  int form;
  int ntstep;
  int n, nstat;
  char filename[FILENAME_MAX];
  char subdirectory[FILENAME_MAX/2];
  char value[BUFSIZ];
  int io_grid_default[3] = {1, 1, 1};
  int io_grid[3];

  pe_t * pe = NULL;
  cs_t * cs = NULL;
  rt_t * rt = NULL;
  io_info_t * iohandler = NULL;

  assert(ludwig);
  
  TIMER_init(ludwig->pe);
  TIMER_start(TIMER_TOTAL);

  /* Prefer maximum L1 cache available on device */
  (void) tdpDeviceSetCacheConfig(tdpFuncCachePreferL1);

  /* Initialise free-energy related objects, and the coordinate
   * system (the halo extent depends on choice of free energy). */

  physics_create(ludwig->pe, &ludwig->phys);
  free_energy_init_rt(ludwig);

  /* Just convenience shorthand */
  pe = ludwig->pe;
  cs = ludwig->cs;
  rt = ludwig->rt;

  init_control(pe, rt);

  physics_init_rt(rt, ludwig->phys); 
  physics_info(pe, ludwig->phys);

#ifdef PETSC
  if (ludwig->psi) psi_petsc_init(ludwig->psi, ludwig->fe, ludwig->epsilon);
#endif

  lb_run_time(pe, cs, rt, ludwig->lb);
  collision_run_time(pe, rt, ludwig->lb, ludwig->noise_rho);
  map_init_rt(pe, cs, rt, &ludwig->map);

  noise_init(ludwig->noise_rho, 0);

  ran_init_rt(pe, rt);
  hydro_rt(pe, rt, cs, ludwig->le, &ludwig->hydro);
  visc_model_init_rt(pe, rt, ludwig);

  /* PHI I/O */

  rt_int_parameter_vector(rt, "default_io_grid", io_grid_default);
  for (n = 0; n < 3; n++) {
    io_grid[n] = io_grid_default[n];
  }
  rt_int_parameter_vector(rt, "phi_io_grid", io_grid);

  form = IO_FORMAT_DEFAULT;
  strcpy(value, ""); /* REPLACE Really need a way to get string from "form" */
  n = rt_string_parameter(rt, "phi_format", value, BUFSIZ);
  if (n != 0 && strcmp(value, "ASCII") == 0) {
    form = IO_FORMAT_ASCII;
  }


  /* All the same I/O grid  */

  if (ludwig->phi) field_init_io_info(ludwig->phi, io_grid, form, form);
  if (ludwig->p) field_init_io_info(ludwig->p, io_grid, form, form);
  if (ludwig->q) field_init_io_info(ludwig->q, io_grid, form, form);

  if (ludwig->phi || ludwig->p || ludwig->q) {
    pe_info(pe, "\n");
    pe_info(pe, "Order parameter I/O\n");
    pe_info(pe, "-------------------\n");
    
    pe_info(pe, "Order parameter I/O format:   %s\n", value);
    pe_info(pe, "I/O decomposition:            %d %d %d\n",
	    io_grid[X], io_grid[Y], io_grid[Z]);
    advection_init_rt(pe, rt);
  }

  /* Can we move this down to t = 0 initialisation? */

  if (ludwig->fe_symm) {
    fe_symmetric_phi_init_rt(pe, rt, ludwig->fe_symm, ludwig->phi);
  }
  if (ludwig->fe_braz) {
    fe_brazovskii_phi_init_rt(pe, rt, ludwig->fe_braz, ludwig->phi);
  }

  /* To be called before wall_rt_init() */
  if (ludwig->psi) {
    advection_init_rt(pe, rt);
    psi_rt_init_rho(pe, rt, ludwig->psi, ludwig->map);
  }

  wall_rt_init(pe, cs, rt, ludwig->lb, ludwig->map, &ludwig->wall);
  colloids_init_rt(pe, rt, cs, &ludwig->collinfo, &ludwig->cio,
		   &ludwig->interact, ludwig->wall, ludwig->map);
  colloids_init_ewald_rt(pe, rt, cs, ludwig->collinfo, &ludwig->ewald);

  bbl_create(pe, ludwig->cs, ludwig->lb, &ludwig->bbl);
  bbl_active_set(ludwig->bbl, ludwig->collinfo);

  /* NOW INITIAL CONDITIONS */

  pe_subdirectory(pe, subdirectory);
  ntstep = physics_control_timestep(ludwig->phys);

  if (ntstep == 0) {
    n = 0;
    lb_rt_initial_conditions(pe, rt, ludwig->lb, ludwig->phys);

    rt_int_parameter(rt, "LE_init_profile", &n);
    if (n != 0) lb_le_init_shear_profile(ludwig->lb, ludwig->le);
  }
  else {
    /* Distributions */

    sprintf(filename, "%sdist-%8.8d", subdirectory, ntstep);
    pe_info(pe, "Re-starting simulation at step %d with data read from "
	    "config\nfile(s) %s\n", ntstep, filename);

    lb_io_info(ludwig->lb, &iohandler);
    io_read_data(iohandler, filename, ludwig->lb);

    /* Restart t != 0 for order parameter */

    if (ludwig->phi) {
      sprintf(filename, "%sphi-%8.8d", subdirectory, ntstep);
      pe_info(pe, "files(s) %s\n", filename);
      field_io_info(ludwig->phi, &iohandler);
      io_read_data(iohandler, filename, ludwig->phi);
    }

    if (ludwig->p) {
      sprintf(filename, "%sp-%8.8d", subdirectory, ntstep);
      pe_info(pe, "files(s) %s\n", filename);
      field_io_info(ludwig->p, &iohandler);
      io_read_data(iohandler, filename, ludwig->p);
    }
    if (ludwig->q) {
      sprintf(filename, "%sq-%8.8d", subdirectory, ntstep);
      pe_info(pe, "files(s) %s\n", filename);
      field_io_info(ludwig->q, &iohandler);
      io_read_data(iohandler, filename, ludwig->q);
    }
    if (ludwig->hydro) {
      sprintf(filename, "%svel-%8.8d", subdirectory, ntstep);
      pe_info(pe, "hydro files(s) %s\n", filename);
      hydro_io_info(ludwig->hydro, &iohandler);
      io_read_data(iohandler, filename, ludwig->hydro);
    }
    if (ludwig->psi) {
      psi_io_info(ludwig->psi, &iohandler);
      sprintf(filename,"%spsi-%8.8d", subdirectory, ntstep);
      pe_info(pe, "electrokinetics files(s) %s\n", filename);
      io_read_data(iohandler, filename, ludwig->psi);
    }
  }

  /* gradient initialisation for field stuff */

  if (ludwig->phi) {
    gradient_rt_init(pe, rt, "phi", ludwig->phi_grad, ludwig->map,
		     ludwig->collinfo);
  }
  if (ludwig->p) {
    gradient_rt_init(pe, rt, "p", ludwig->p_grad, ludwig->map,
		     ludwig->collinfo);
  }
  if (ludwig->q) {
    gradient_rt_init(pe, rt, "q", ludwig->q_grad, ludwig->map,
		     ludwig->collinfo);
  }

  stats_rheology_create(pe, cs, &ludwig->stat_rheo);
  stats_turbulent_create(pe, cs, &ludwig->stat_turb);

  /* Calibration statistics for ah required? */

  n = rt_string_parameter(rt, "calibration", filename, FILENAME_MAX);
  if (n == 1 && strcmp(filename, "on") == 0) {
    stats_ahydro_create(pe, cs, ludwig->collinfo, ludwig->hydro,
			ludwig->map, &ludwig->stat_ah);
  }

  /* Calibration of surface tension required (symmetric only) */

  nstat = 0;
  n = rt_string_parameter(rt, "calibration_sigma", filename, FILENAME_MAX);
  if (n == 1 && strcmp(filename, "on") == 0) nstat = 1;

  if (ntstep == 0) {
    if (nstat) stats_sigma_create(pe, cs, ludwig->fe_symm, ludwig->phi,
				  &ludwig->stat_sigma);
    lb_ndist(ludwig->lb, &n);
    if (n == 2) phi_lb_from_field(ludwig->phi, ludwig->lb); 
  }

  /* Initial Q_ab field required */

  if (ntstep == 0 && ludwig->p) {
    polar_active_rt_initial_conditions(pe, rt, ludwig->p);
  }

  if (ntstep == 0 && ludwig->q) {
    blue_phase_rt_initial_conditions(pe, rt, cs, ludwig->fe_lc, ludwig->q);
  }

  if (ntstep == 0 && ludwig->psi) {
    psi_colloid_rho_set(ludwig->psi, ludwig->collinfo);
    pe_info(pe, "\nArranging initial charge neutrality.\n\n");
    psi_electroneutral(ludwig->psi, ludwig->map);
  }

  return 0;
}


/*****************************************************************************
 *
 *  ludwig_run
 *
 *****************************************************************************/

void ludwig_run(const char * inputfile) {

  char    filename[FILENAME_MAX];
  char    subdirectory[FILENAME_MAX/2];
  int     is_porous_media = 0;
  int     step = 0;
  int     is_pm = 0;
  int     ncolloid = 0;
  double  fzero[3] = {0.0, 0.0, 0.0};
  double  uzero[3] = {0.0, 0.0, 0.0};
  int     im, multisteps;
  int	  flag;

  io_info_t * iohandler = NULL;
  ludwig_t * ludwig = NULL;
  MPI_Comm comm;

  stats_vel_t statvel = stats_vel_default();


  ludwig = (ludwig_t*) calloc(1, sizeof(ludwig_t));
  assert(ludwig);

  pe_create(MPI_COMM_WORLD, PE_VERBOSE, &ludwig->pe);
  pe_mpi_comm(ludwig->pe, &comm);

  rt_create(ludwig->pe, &ludwig->rt);
  rt_read_input_file(ludwig->rt, inputfile);
  rt_info(ludwig->rt);

  ludwig_rt(ludwig);

  statvel.print_vol_flux = rt_switch(ludwig->rt, "stats_vel_print_vol_flux");

  /* Report initial statistics */

  pe_subdirectory(ludwig->pe, subdirectory);

  pe_info(ludwig->pe, "Initial conditions.\n");
  wall_is_pm(ludwig->wall, &is_porous_media);

  stats_distribution_print(ludwig->lb, ludwig->map);

  lb_ndist(ludwig->lb, &im);

  if (im == 2) {
    phi_lb_to_field(ludwig->phi, ludwig->lb);
    stats_field_info_bbl(ludwig->phi, ludwig->map, ludwig->bbl);
  }
  else {
    if (ludwig->phi) stats_field_info(ludwig->phi, ludwig->map);
  }
  if (ludwig->p)   stats_field_info(ludwig->p, ludwig->map);
  if (ludwig->q)   stats_field_info(ludwig->q, ludwig->map);
  if (ludwig->psi) {
    psi_stats_info(ludwig->psi);
  }
  ludwig_report_momentum(ludwig);

  /* Move initilaised data to target for time stepping loop */

  lb_memcpy(ludwig->lb, tdpMemcpyHostToDevice);
  if (ludwig->phi) field_memcpy(ludwig->phi, tdpMemcpyHostToDevice);
  if (ludwig->p)   field_memcpy(ludwig->p, tdpMemcpyHostToDevice);
  if (ludwig->q)   field_memcpy(ludwig->q, tdpMemcpyHostToDevice);

  
  /* Main time stepping loop */

  pe_info(ludwig->pe, "\n");
  pe_info(ludwig->pe, "Starting time step loop.\n");

  /* sync tasks before main loop for timing purposes */
  MPI_Barrier(comm);

  while (physics_control_next_step(ludwig->phys)) {

    TIMER_start(TIMER_STEPS);

    step = physics_control_timestep(ludwig->phys);

    if (ludwig->hydro) {
      hydro_f_zero(ludwig->hydro, fzero);
    }

    colloids_info_ntotal(ludwig->collinfo, &ncolloid);

    if ((step % ludwig->collinfo->rebuild_freq) == 0) {
      ludwig_colloids_update(ludwig);
    }
    else {
      ludwig_colloids_update_low_freq(ludwig);
    }

    /* Order parameter gradients */

    TIMER_start(TIMER_PHI_GRADIENTS);

    /* if symmetric_lb store phi to field */


    lb_ndist(ludwig->lb, &im);

    if (im == 2) phi_lb_to_field(ludwig->phi, ludwig->lb);

    if (ludwig->phi) {

      TIMER_start(TIMER_PHI_HALO);
      field_halo(ludwig->phi);
      TIMER_stop(TIMER_PHI_HALO);

      field_grad_compute(ludwig->phi_grad);
    }

    if (ludwig->p) {
      field_halo(ludwig->p);
      field_grad_compute(ludwig->p_grad);
    }

    if (ludwig->q) {
      TIMER_start(TIMER_PHI_HALO);
      field_halo(ludwig->q);
      TIMER_stop(TIMER_PHI_HALO);
      
      field_grad_compute(ludwig->q_grad);
      fe_lc_redshift_compute(ludwig->cs, ludwig->fe_lc);
    }
    TIMER_stop(TIMER_PHI_GRADIENTS);
    if (ludwig->fe_lc) fe_lc_active_stress(ludwig->fe_lc);
    
    /* Electrokinetics (including electro/symmetric requiring above
     * gradients for phi) */

    if (ludwig->psi) {
      /* Set charge distribution according to updated map */     
      psi_colloid_rho_set(ludwig->psi, ludwig->collinfo);

      /* Poisson solve */

      if (step % psi_skipsteps(ludwig->psi) == 0){
	TIMER_start(TIMER_ELECTRO_POISSON);
#ifdef PETSC
	psi_petsc_solve(ludwig->psi, ludwig->fe, ludwig->epsilon);
#else
	psi_sor_solve(ludwig->psi, ludwig->fe, ludwig->epsilon);
#endif
	TIMER_stop(TIMER_ELECTRO_POISSON);
      }

      if (ludwig->hydro) {
	TIMER_start(TIMER_HALO_LATTICE);
	hydro_u_halo(ludwig->hydro);
	TIMER_stop(TIMER_HALO_LATTICE);
      }

      /* Time splitting for high electrokinetic diffusions in Nernst Planck */

      psi_multisteps(ludwig->psi, &multisteps);
      
      for (im = 0; im < multisteps; im++) {

	TIMER_start(TIMER_HALO_LATTICE);
	psi_halo_psi(ludwig->psi);
	psi_halo_psijump(ludwig->psi);
	psi_halo_rho(ludwig->psi);
	TIMER_stop(TIMER_HALO_LATTICE);

	/* Force calculation is only once per LB timestep */
	if (im == 0) {

	  TIMER_start(TIMER_FORCE_CALCULATION);
	  psi_force_method(ludwig->psi, &flag);

          /* Force input as gradient of chemical potential 
                 with integrated momentum correction       */
	  if (flag == PSI_FORCE_GRADMU) {
	    psi_force_gradmu(ludwig->psi, ludwig->fe, ludwig->phi,
			     ludwig->hydro,
			     ludwig->map, ludwig->collinfo);
	  }

          /* Force calculation as divergence of stress tensor */
	  if (flag == PSI_FORCE_DIVERGENCE) {
	    psi_force_divstress_d3qx(ludwig->psi, ludwig->fe, ludwig->hydro,
				  ludwig->map, ludwig->collinfo);
	  }
	  TIMER_stop(TIMER_FORCE_CALCULATION);

	}

	TIMER_start(TIMER_ELECTRO_NPEQ);
	nernst_planck_driver_d3qx(ludwig->psi, ludwig->fe, ludwig->hydro,
				  ludwig->map, ludwig->collinfo);
	TIMER_stop(TIMER_ELECTRO_NPEQ);

      }
      
      TIMER_start(TIMER_HALO_LATTICE);
      psi_halo_psi(ludwig->psi);
      psi_halo_psijump(ludwig->psi);
      psi_halo_rho(ludwig->psi);
      TIMER_stop(TIMER_HALO_LATTICE);
    
      nernst_planck_adjust_multistep(ludwig->psi);

      if (is_statistics_step()) pe_info(ludwig->pe, "%d multisteps\n",im);

      psi_zero_mean(ludwig->psi);

    }

    /* order parameter dynamics (not if symmetric_lb) */

    lb_ndist(ludwig->lb, &im);
    if (im == 2) {
      /* dynamics are dealt with at the collision stage (below) */
    }
    else {

      TIMER_start(TIMER_FORCE_CALCULATION);

      if (ludwig->psi) {
	/* Force in electrokinetic models is computed above */
      }
      else {
	if (ncolloid == 0) {

	  /* LC-droplet requires partial body force input and momentum
           * correction. This correction, via hydro_correct_momentun(),
           * should not include the contributions from the divergence
           * of the stress, so is done before phi_force_calculation(). */

	  if (ludwig->fe && ludwig->fe->id == FE_LC_DROPLET) {

	    fe_lc_droplet_t * fe = (fe_lc_droplet_t *) ludwig->fe;

	    if (wall_present(ludwig->wall)) {
	      fe_lc_droplet_bodyforce_wall(fe, ludwig->le, ludwig->hydro, 
		                           ludwig->map, ludwig->wall);
	    }
	    else {
	      fe_lc_droplet_bodyforce(fe, ludwig->hydro);
	    }

	    hydro_correct_momentum(ludwig->hydro);
	  }

	  /* Force calculation as divergence of stress tensor */

          phi_force_calculation(ludwig->cs, ludwig->le, ludwig->wall,
                                ludwig->pth, ludwig->fe, ludwig->map,
                                ludwig->phi, ludwig->hydro);

	}
	else {
	  pth_force_colloid(ludwig->pth, ludwig->fe, ludwig->collinfo,
			    ludwig->hydro, ludwig->map, ludwig->wall);
	}
      }

      TIMER_stop(TIMER_FORCE_CALCULATION);

      TIMER_start(TIMER_ORDER_PARAMETER_UPDATE);

      if (ludwig->pch) {
	phi_cahn_hilliard(ludwig->pch, ludwig->fe, ludwig->phi,
			  ludwig->hydro,
			  ludwig->map, ludwig->noise_phi);
      }

      if (ludwig->p) {
	fe_polar_t * fe = (fe_polar_t *) ludwig->fe;
	leslie_ericksen_update(ludwig->cs, fe, ludwig->p, ludwig->hydro);
      }

      if (ludwig->q) {
	if (ludwig->hydro) {
	  TIMER_start(TIMER_U_HALO);
 	  hydro_u_halo(ludwig->hydro);
	  TIMER_stop(TIMER_U_HALO);
	}

	beris_edw_update(ludwig->be, ludwig->fe, ludwig->q, ludwig->q_grad,
			 ludwig->hydro,
			 ludwig->collinfo, ludwig->map, ludwig->noise_rho);
      }

      TIMER_stop(TIMER_ORDER_PARAMETER_UPDATE);
    }

    if (ludwig->hydro) {
      /* Zero velocity field here, as velocity at collision is used
       * at next time step for FD above. Strictly, we only need to
       * do this if velocity output is required in presence of
       * colloids to present non-zero u inside particles. */

      hydro_u_zero(ludwig->hydro, uzero);

      /* Viscosity computation */
      if (ludwig->visc) {
	ludwig->visc->func->update(ludwig->visc, ludwig->hydro);
      }

      /* Collision stage */

      TIMER_start(TIMER_COLLIDE);

      lb_collide(ludwig->lb, ludwig->hydro, ludwig->map, ludwig->noise_rho,
		 ludwig->fe, ludwig->visc);

      TIMER_stop(TIMER_COLLIDE);

      
      /* Boundary conditions */

      lb_le_apply_boundary_conditions(ludwig->lb, ludwig->le);

      TIMER_start(TIMER_HALO_LATTICE);

      lb_halo(ludwig->lb);

      TIMER_stop(TIMER_HALO_LATTICE);

      /* Colloid bounce-back applied between collision and
       * propagation steps. */

<<<<<<< HEAD
      TIMER_start(TIMER_BBL);
      wall_set_wall_distributions(ludwig->wall);

      subgrid_update(ludwig->collinfo, ludwig->hydro);
      bounce_back_on_links(ludwig->bbl, ludwig->lb, ludwig->wall,
			   ludwig->collinfo);
      wall_bbl(ludwig->wall);
      TIMER_stop(TIMER_BBL);
=======
      if (is_subgrid) {
	subgrid_update(ludwig->collinfo, ludwig->hydro,ludwig->pe,ludwig->noise_rho);
      }
      else {
	TIMER_start(TIMER_BBL);
	wall_set_wall_distributions(ludwig->wall);
	bounce_back_on_links(ludwig->bbl, ludwig->lb, ludwig->wall,
			     ludwig->collinfo);
	wall_bbl(ludwig->wall);
	TIMER_stop(TIMER_BBL);
      }
>>>>>>> 216a6472
    }
    else {
      /* No hydrodynamics, but update colloids in response to
       * external forces. */

      bbl_update_colloids(ludwig->bbl, ludwig->wall, ludwig->collinfo);
    }




    /* There must be no halo updates between bounce back
     * and propagation, as the halo regions are active */

    if (ludwig->hydro) {
      TIMER_start(TIMER_PROPAGATE);
      lb_propagation(ludwig->lb);
      TIMER_stop(TIMER_PROPAGATE);
    }

    TIMER_stop(TIMER_STEPS);

    TIMER_start(TIMER_FREE1); /* Time diagnostics */

    /* Configuration dump */

    if (is_config_step()) {
      lb_memcpy(ludwig->lb, tdpMemcpyDeviceToHost);
      pe_info(ludwig->pe, "Writing distribution output at step %d!\n", step);
      sprintf(filename, "%sdist-%8.8d", subdirectory, step);
      lb_io_info(ludwig->lb, &iohandler);
      io_write_data(iohandler, filename, ludwig->lb);
    }

    if (is_rho_output_step()) {
      /* Potential device-host copy required */
      pe_info(ludwig->pe, "Writing density output at step %d!\n", step);
      sprintf(filename, "%srho-%8.8d", subdirectory, step);
      io_write_data(ludwig->lb->io_rho, filename, ludwig->lb);
    }

    /* is_measurement_step() is here to prevent 'breaking' old input
     * files; it should really be removed. */

    if (is_config_step() || is_measurement_step() || is_colloid_io_step()) {
      if (ncolloid > 0) {
	pe_info(ludwig->pe, "Writing colloid output at step %d!\n", step);
	sprintf(filename, "%s%s%8.8d", subdirectory, "config.cds", step);
	colloid_io_write(ludwig->cio, filename);
      }
    }

    if (is_phi_output_step() || is_config_step()) {

      if (ludwig->phi) {
	field_io_info(ludwig->phi, &iohandler);
	pe_info(ludwig->pe, "Writing phi file at step %d!\n", step);
	sprintf(filename,"%sphi-%8.8d", subdirectory, step);
	io_write_data(iohandler, filename, ludwig->phi);
      }
      if (ludwig->q) {
	field_io_info(ludwig->q, &iohandler);
	/* replace q-tensor on former colloid sites */
	io_replace_values(ludwig->q, ludwig->map, MAP_COLLOID, 0.00001);
	pe_info(ludwig->pe, "Writing q file at step %d!\n", step);
	sprintf(filename,"%sq-%8.8d", subdirectory, step);
	io_write_data(iohandler, filename, ludwig->q);
      }
    }

    if (ludwig->psi) {
      if (is_psi_output_step()) {
	psi_io_info(ludwig->psi, &iohandler);
	pe_info(ludwig->pe, "Writing psi file at step %d!\n", step);
	sprintf(filename,"%spsi-%8.8d", subdirectory, step);
	io_write_data(iohandler, filename, ludwig->psi);
      }
    }

    /* Measurements */

    if (is_measurement_step()) {
      /* TODO: Allow calibration to be taken its own measurment frequency */
      stats_sigma_measure(ludwig->stat_sigma, step);
    }

    if (is_shear_measurement_step()) {
      lb_memcpy(ludwig->lb, tdpMemcpyDeviceToDevice);
      stats_rheology_stress_profile_accumulate(ludwig->stat_rheo, ludwig->lb,
					       ludwig->fe, ludwig->hydro);
    }

    if (is_shear_output_step()) {
      sprintf(filename, "%sstr-%8.8d.dat", subdirectory, step);
      stats_rheology_stress_section(ludwig->stat_rheo, filename);
      stats_rheology_stress_profile_zero(ludwig->stat_rheo);
    }

    if (is_vel_output_step() || is_config_step()) {
      hydro_io_info(ludwig->hydro, &iohandler);
      pe_info(ludwig->pe, "Writing velocity output at step %d!\n", step);
      sprintf(filename, "%svel-%8.8d", subdirectory, step);
      io_write_data(iohandler, filename, ludwig->hydro);
    }

    /* Print progress report */

    if (is_statistics_step()) {
      lb_memcpy(ludwig->lb, tdpMemcpyDeviceToHost);
      stats_distribution_print(ludwig->lb, ludwig->map);
      lb_ndist(ludwig->lb, &im);

      if (ludwig->phi) {
	field_grad_memcpy(ludwig->phi_grad, tdpMemcpyDeviceToHost);
	if (im == 2) {
	  /* Recompute phi (kernel) and copy back if required */
	  phi_lb_to_field(ludwig->phi, ludwig->lb);
	  field_memcpy(ludwig->phi, tdpMemcpyDeviceToHost);
	  stats_field_info_bbl(ludwig->phi, ludwig->map, ludwig->bbl);
	}
	else {
	  field_memcpy(ludwig->phi, tdpMemcpyDeviceToHost);
	  stats_field_info(ludwig->phi, ludwig->map);
	}
      }

      if (ludwig->p) {
	field_memcpy(ludwig->p, tdpMemcpyDeviceToHost);
	stats_field_info(ludwig->p, ludwig->map);
      }

      if (ludwig->q) {
	field_memcpy(ludwig->q, tdpMemcpyDeviceToHost);
	field_grad_memcpy(ludwig->q_grad, tdpMemcpyDeviceToHost);
	stats_field_info(ludwig->q, ludwig->map);
      }

      if (ludwig->psi) {
	double psi_zeta;
	psi_colloid_rho_set(ludwig->psi, ludwig->collinfo);
	psi_stats_info(ludwig->psi);
	/* Zeta potential for one colloid only to follow psi_stats()*/
	psi_colloid_zetapotential(ludwig->psi, ludwig->collinfo, &psi_zeta);
	if (ncolloid == 1) pe_info(ludwig->pe, "[psi_zeta] %14.7e\n",  psi_zeta);
      }

      if (ludwig->fe) {
	switch (ludwig->fe->id) {
	case FE_LC:
	  fe_lc_stats_info(ludwig->pe, ludwig->cs, ludwig->fe_lc,
			   ludwig->wall, ludwig->map, ludwig->collinfo, step);
	  break;
	default:
	  stats_free_energy_density(ludwig->pe, ludwig->cs, ludwig->wall,
				    ludwig->fe, ludwig->map,
				    ludwig->collinfo);
	}
      }
      ludwig_report_momentum(ludwig);

      if (ludwig->hydro) {
	wall_is_pm(ludwig->wall, &is_pm);
	hydro_memcpy(ludwig->hydro, tdpMemcpyDeviceToHost);
	stats_velocity_minmax(&statvel, ludwig->hydro, ludwig->map);
      }

      lb_collision_stats_kt(ludwig->lb, ludwig->noise_rho, ludwig->map);

      pe_info(ludwig->pe, "\nCompleted cycle %d\n", step);
    }

    stats_ahydro_accumulate(ludwig->stat_ah, step);

    TIMER_stop(TIMER_FREE1);

    /* Next time step */
  }

  /* To prevent any conflict between the last regular dump, and
   * a final dump, there's a barrier here. */

  MPI_Barrier(comm); 

  /* Dump the final configuration if required. */

  if (is_config_at_end()) {
    lb_memcpy(ludwig->lb, tdpMemcpyDeviceToHost);
    sprintf(filename, "%sdist-%8.8d", subdirectory, step);
    lb_io_info(ludwig->lb, &iohandler);
    io_write_data(iohandler, filename, ludwig->lb);
    sprintf(filename, "%s%s%8.8d", subdirectory, "config.cds", step);

    if (ncolloid > 0) colloid_io_write(ludwig->cio, filename);

    if (ludwig->phi) {
      field_io_info(ludwig->phi, &iohandler);
      pe_info(ludwig->pe, "Writing phi file at step %d!\n", step);
      sprintf(filename,"%sphi-%8.8d", subdirectory, step);
      io_write_data(iohandler, filename, ludwig->phi);
    }

    if (ludwig->q) {
      field_io_info(ludwig->q, &iohandler);
      pe_info(ludwig->pe, "Writing q file at step %d!\n", step);
      sprintf(filename,"%sq-%8.8d", subdirectory, step);
      io_write_data(iohandler, filename, ludwig->q);
    }
    /* Only strictly required if have order parameter dynamics */ 
    if (ludwig->hydro) {

      hydro_memcpy(ludwig->hydro, tdpMemcpyDeviceToHost);
      hydro_io_info(ludwig->hydro, &iohandler);
      pe_info(ludwig->pe, "Writing velocity output at step %d!\n", step);
      sprintf(filename, "%svel-%8.8d", subdirectory, step);
      io_write_data(iohandler, filename, ludwig->hydro);
    }
    if (ludwig->psi) {
      psi_io_info(ludwig->psi, &iohandler);
      pe_info(ludwig->pe, "Writing psi file at step %d!\n", step);
      sprintf(filename,"%spsi-%8.8d", subdirectory, step);
      io_write_data(iohandler, filename, ludwig->psi);
    }
  }

  /* Shut down cleanly. Give the timer statistics. Finalise PE. */
#ifdef PETSC
  if (ludwig->psi) psi_petsc_finish();
#endif

  if (ludwig->stat_rheo) stats_rheology_free(ludwig->stat_rheo);
  if (ludwig->stat_turb) stats_turbulent_free(ludwig->stat_turb);
  if (ludwig->stat_ah)   stats_ahydro_free(ludwig->stat_ah);

  if (ludwig->phi_grad) field_grad_free(ludwig->phi_grad);
  if (ludwig->p_grad)   field_grad_free(ludwig->p_grad);
  if (ludwig->q_grad)   field_grad_free(ludwig->q_grad);
  if (ludwig->phi)      field_free(ludwig->phi);
  if (ludwig->p)        field_free(ludwig->p);
  if (ludwig->q)        field_free(ludwig->q);

  bbl_free(ludwig->bbl);
  colloids_info_free(ludwig->collinfo);

  if (ludwig->interact) interact_free(ludwig->interact);
  if (ludwig->cio)      colloid_io_free(ludwig->cio);

  if (ludwig->wall)      wall_free(ludwig->wall);
  if (ludwig->noise_phi) noise_free(ludwig->noise_phi);
  if (ludwig->noise_rho) noise_free(ludwig->noise_rho);
  if (ludwig->be)        beris_edw_free(ludwig->be);
  if (ludwig->map)       map_free(ludwig->map);
  if (ludwig->pch)       phi_ch_free(ludwig->pch);
  if (ludwig->pth)       pth_free(ludwig->pth);
  if (ludwig->hydro)     hydro_free(ludwig->hydro);
  if (ludwig->lb)        lb_free(ludwig->lb);

  if (ludwig->stat_sigma) stats_sigma_free(ludwig->stat_sigma);
  if (ludwig->fe) ludwig->fe->func->free(ludwig->fe);

  TIMER_stop(TIMER_TOTAL);
  TIMER_statistics();

  physics_free(ludwig->phys);
  lees_edw_free(ludwig->le);
  cs_free(ludwig->cs);
  rt_free(ludwig->rt);
  pe_free(ludwig->pe);

  free(ludwig);

  return;
}

/*****************************************************************************
 *
 *  ludwig_report_momentum
 *
 *  Tidy report of the current momentum of the system.
 *
 *****************************************************************************/

static int ludwig_report_momentum(ludwig_t * ludwig) {

  int n;
  int ncolloid;
  int is_pm;

  double g[3];         /* Fluid momentum (total) */
  double gc[3];        /* Colloid momentum (total) */
  double gwall[3];     /* Wall momentum (for accounting purposes only) */
  double gtotal[3];

  MPI_Comm comm;
  pe_t * pe = NULL;

  pe = ludwig->pe;
  pe_mpi_comm(pe, &comm);
  wall_is_pm(ludwig->wall, &is_pm);

  for (n = 0; n < 3; n++) {
    gtotal[n] = 0.0;
    g[n] = 0.0;
    gc[n] = 0.0;
    gwall[n] = 0.0;
  }

  stats_distribution_momentum(ludwig->lb, ludwig->map, g);
  stats_colloid_momentum(ludwig->collinfo, gc);
  colloids_info_ntotal(ludwig->collinfo, &ncolloid);

  if (wall_present(ludwig->wall) || is_pm) {
    double gtmp[3];
    wall_momentum(ludwig->wall, gtmp);
    MPI_Reduce(gtmp, gwall, 3, MPI_DOUBLE, MPI_SUM, 0, comm);
  }

  for (n = 0; n < 3; n++) {
    gtotal[n] = g[n] + gc[n] + gwall[n];
  }

  pe_info(pe, "\n");
  pe_info(pe, "Momentum - x y z\n");
  pe_info(pe, "[total   ] %14.7e %14.7e %14.7e\n", gtotal[X], gtotal[Y], gtotal[Z]);
  pe_info(pe, "[fluid   ] %14.7e %14.7e %14.7e\n", g[X], g[Y], g[Z]);
  if (ncolloid > 0) {
    pe_info(pe, "[colloids] %14.7e %14.7e %14.7e\n", gc[X], gc[Y], gc[Z]);
  }
  if (wall_present(ludwig->wall) || is_pm) {
    pe_info(pe, "[walls   ] %14.7e %14.7e %14.7e\n", gwall[X], gwall[Y], gwall[Z]);
  }

  return 0;
}

/******************************************************************************
 *
 *  free_energy_init_rt
 *
 *  This is to get over the rather awkward initialisation of the
 *  order parameter, free energy, and coordinate system, which
 *  are inter-related.
 *
 *  The choice of free energy sets the maximum halo width required,
 *  and what order parameter is required. This in turn determines
 *  the extent of the coordinate system, which must be initialised
 *  before the order parameter field, which is required to compute
 *  the free energy.
 *
 *  No free energy is appropriate for a single phase fluid.
 *
 *  This is currently rather repetative, so some rationalisation
 *  is required.
 *
 *****************************************************************************/

int free_energy_init_rt(ludwig_t * ludwig) {

  int n = 0;
  int p;
  int nf;
  int nk;
  int ngrad;
  int nhalo;
  int noise_on = 0;
  double value;
  char description[BUFSIZ];

  pe_t * pe = NULL;
  rt_t * rt = NULL;
  cs_t * cs = NULL;
  lees_edw_t * le = NULL;

  lees_edw_info_t le_info = {0};
  lees_edw_info_t * info = &le_info;

  assert(ludwig);
  assert(ludwig->pe);
  assert(ludwig->rt);

  pe = ludwig->pe;
  rt = ludwig->rt;
  cs_create(pe,&cs);

  lb_create(pe, cs, &ludwig->lb);
  noise_create(pe, cs, &ludwig->noise_rho);

  lees_edw_init_rt(rt, info);

  n = rt_string_parameter(rt, "free_energy", description, BUFSIZ);

  if (strcmp(description, "none") == 0) {
    /* Appropriate for single fluid */
    pe_info(pe, "\n");
    pe_info(pe, "No free energy selected\n");

    nhalo = 1;
    cs_nhalo_set(cs, nhalo);
    coords_init_rt(pe, rt, cs);
    lees_edw_create(pe, cs, info, &le);
    lees_edw_info(le);
    pth_create(pe, cs, PTH_METHOD_NO_FORCE, &ludwig->pth);
  }
  else if (strcmp(description, "symmetric") == 0 ||
	   strcmp(description, "symmetric_noise") == 0) {

    fe_symm_t * fe = NULL;

    /* Symmetric free energy via finite difference */

    nf = 1;      /* 1 scalar order parameter */
    nhalo = 2;   /* Require stress divergence. */
    ngrad = 2;   /* \nabla^2 required */

    /* Noise requires additional stencil point for Cahn Hilliard */

    if (strcmp(description, "symmetric_noise") == 0) {
      nhalo = 3;
    }

    cs_nhalo_set(cs, nhalo);
    coords_init_rt(pe, rt, cs);
    lees_edw_create(pe, cs, info, &le);
    lees_edw_info(le);

    field_create(pe, cs, nf, "phi", &ludwig->phi);
    field_init(ludwig->phi, nhalo, le);
    field_grad_create(pe, ludwig->phi, ngrad, &ludwig->phi_grad);
    phi_ch_create(pe, cs, le, NULL, &ludwig->pch);

    pe_info(pe, "\n");
    pe_info(pe, "Free energy details\n");
    pe_info(pe, "-------------------\n\n");
    fe_symm_create(pe, cs, ludwig->phi, ludwig->phi_grad, &fe);
    fe_symmetric_init_rt(pe, rt, fe);

    pe_info(pe, "\n");
    pe_info(pe, "Using Cahn-Hilliard finite difference solver.\n");

    rt_double_parameter(rt, "mobility", &value);
    physics_mobility_set(ludwig->phys, value);
    pe_info(pe, "Mobility M            = %12.5e\n", value);

    /* Order parameter noise */

    rt_int_parameter(rt, "fd_phi_fluctuations", &noise_on);
    pe_info(pe, "Order parameter noise = %3s\n",
	    (noise_on == 0) ? "off" : " on");

    if (noise_on) {
      noise_create(pe, cs, &ludwig->noise_phi);
      noise_init(ludwig->noise_phi, 0);
      noise_present_set(ludwig->noise_phi, NOISE_PHI, noise_on);
      if (nhalo != 3) pe_fatal(pe, "Fluctuations: use symmetric_noise\n");
    }

    /* Force */

    p = 1; /* Default is to use divergence method */
    rt_int_parameter(rt, "fd_force_divergence", &p);
    pe_info(pe, "Force calculation:      %s\n",
         (p == 0) ? "phi grad mu method" : "divergence method");
    if (p == 0) pth_create(pe, cs, PTH_METHOD_GRADMU, &ludwig->pth);
    if (p == 1) pth_create(pe, cs, PTH_METHOD_DIVERGENCE, &ludwig->pth);

    ludwig->fe_symm = fe;
    ludwig->fe = (fe_t *) fe;
  }
  else if (strcmp(description, "symmetric_lb") == 0) {

    fe_symm_t * fe = NULL;

    /* Symmetric free energy via full lattice kintic equation */

    lb_ndist_set(ludwig->lb, 2);

    nf = 1;      /* 1 scalar order parameter */
    nhalo = 1;   /* Require one point for LB. */
    ngrad = 2;   /* \nabla^2 required */

    cs_nhalo_set(cs, nhalo);
    coords_init_rt(pe, rt, cs);
    lees_edw_create(pe, cs, info, &le);
    lees_edw_info(le);

    field_create(pe, cs, nf, "phi", &ludwig->phi);
    field_init(ludwig->phi, nhalo, le);
    field_grad_create(pe, ludwig->phi, ngrad, &ludwig->phi_grad);

    pe_info(pe, "\n");
    pe_info(pe, "Free energy details\n");
    pe_info(pe, "-------------------\n\n");
    fe_symm_create(pe, cs, ludwig->phi, ludwig->phi_grad, &fe);
    fe_symmetric_init_rt(pe, rt, fe);

    pe_info(pe, "\n");
    pe_info(pe, "Using full lattice Boltzmann solver for Cahn-Hilliard:\n");

    rt_double_parameter(rt, "mobility", &value);
    physics_mobility_set(ludwig->phys, value);
    pe_info(pe, "Mobility M            = %12.5e\n", value);

    /* No explicit force is relevant */
    pth_create(pe, cs, PTH_METHOD_NO_FORCE, &ludwig->pth);

    ludwig->fe_symm = fe;
    ludwig->fe = (fe_t *) fe;
  }
  else if (strcmp(description, "brazovskii") == 0) {

    /* Brazovskii (always finite difference). */

    fe_brazovskii_t * fe = NULL;
    nf = 1;      /* 1 scalar order parameter */
    nhalo = 3;   /* Required for stress diveregnce. */
    ngrad = 4;   /* (\nabla^2)^2 required */

    cs_nhalo_set(cs, nhalo);
    coords_init_rt(pe, rt, cs);
    lees_edw_create(pe, cs, info, &le);
    lees_edw_info(le);

    field_create(pe, cs, nf, "phi", &ludwig->phi);
    field_init(ludwig->phi, nhalo, le);
    field_grad_create(pe, ludwig->phi, ngrad, &ludwig->phi_grad);
    phi_ch_create(pe, cs, le, NULL, &ludwig->pch);

    pe_info(pe, "\n");
    pe_info(pe, "Free energy details\n");
    pe_info(pe, "-------------------\n\n");
    fe_brazovskii_create(pe, cs, ludwig->phi, ludwig->phi_grad, &fe);
    fe_brazovskii_init_rt(pe, rt, fe);

    pe_info(pe, "\n");
    pe_info(pe, "Using Cahn-Hilliard solver:\n");

    rt_double_parameter(rt, "mobility", &value);
    physics_mobility_set(ludwig->phys, value);
    pe_info(pe, "Mobility M            = %12.5e\n", value);

    p = 1;
    rt_int_parameter(rt, "fd_force_divergence", &p);
    pe_info(pe, "Force caluclation:      %s\n",
	    (p == 0) ? "phi grad mu method" : "divergence method");
    if (p == 0) {
      pth_create(pe, cs, PTH_METHOD_GRADMU, &ludwig->pth);
    }
    else {
      pth_create(pe, cs, PTH_METHOD_DIVERGENCE, &ludwig->pth);
    }
    ludwig->fe_braz = fe;
    ludwig->fe = (fe_t *) fe;
  }
  else if (strcmp(description, "surfactant") == 0) {
    /* Disable surfactant for the time being */
    pe_info(pe, "Surfactant free energy is disabled\n");
    assert(0);
  }
  else if (strcmp(description, "lc_blue_phase") == 0) {

    fe_lc_t * fe = NULL;
    int use_stress_relaxation = 0;

    /* Liquid crystal (always finite difference). */

    nf = NQAB;   /* Tensor order parameter */
    nhalo = 2;   /* Required for stress diveregnce. */
    ngrad = 2;   /* (\nabla^2) required */

    cs_nhalo_set(cs, nhalo);
    coords_init_rt(pe, rt, cs);
    lees_edw_create(pe, cs, info, &le);
    lees_edw_info(le);

    field_create(pe, cs, nf, "q", &ludwig->q);
    field_init(ludwig->q, nhalo, le);
    field_grad_create(pe, ludwig->q, ngrad, &ludwig->q_grad);

    pe_info(pe, "\n");
    pe_info(pe, "Free energy details\n");
    pe_info(pe, "-------------------\n\n");

    fe_lc_create(pe, cs, le, ludwig->q, ludwig->q_grad, &fe);
    beris_edw_create(pe, cs, le, &ludwig->be);
    blue_phase_init_rt(pe, rt, fe, ludwig->be);

    use_stress_relaxation = rt_switch(rt, "fe_use_stress_relaxation");
    fe->super.use_stress_relaxation = use_stress_relaxation;
    if (fe->super.use_stress_relaxation) {
      pe_info(pe, "\n");
      pe_info(pe, "Split symmetric/antisymmetric stress relaxation/force\n");
    }

    p = 0;
    rt_int_parameter(rt, "lc_noise", &p);
    noise_present_set(ludwig->noise_rho, NOISE_QAB, p);
    pe_info(pe, "LC fluctuations:           =  %s\n", (p == 0) ? "off" : "on");

    pth_create(pe, cs, PTH_METHOD_DIVERGENCE, &ludwig->pth);

    /* Not very elegant, but here ... */
    grad_lc_anch_create(pe, cs, NULL, NULL, NULL, fe, NULL);

    ludwig->fe_lc = fe;
    ludwig->fe = (fe_t *) fe;
  }
  else if (strcmp(description, "polar_active") == 0) {

    /* Polar active. */
    fe_polar_t * fe = NULL;

    nf = NVECTOR;/* Vector order parameter */
    nhalo = 2;   /* Required for stress diveregnce. */
    ngrad = 2;   /* (\nabla^2) required */

    cs_nhalo_set(cs, nhalo);
    coords_init_rt(pe, rt, cs);
    lees_edw_create(pe, cs, info, &le);
    lees_edw_info(le);

    field_create(pe, cs, nf, "p", &ludwig->p);
    field_init(ludwig->p, nhalo, le);
    field_grad_create(pe, ludwig->p, ngrad, &ludwig->p_grad);

    pe_info(pe, "\n");
    pe_info(pe, "Free energy details\n");
    pe_info(pe, "-------------------\n\n");

    fe_polar_create(pe, cs, ludwig->p, ludwig->p_grad, &fe);
    polar_active_run_time(pe, rt, fe);
    ludwig->fe = (fe_t *) fe;

    rt_double_parameter(rt, "leslie_ericksen_gamma", &value);
    leslie_ericksen_gamma_set(value);
    pe_info(pe, "Rotational diffusion     = %12.5e\n", value);

    rt_double_parameter(rt, "leslie_ericksen_swim", &value);
    leslie_ericksen_swim_set(value);
    pe_info(pe, "Self-advection parameter = %12.5e\n", value);

    pth_create(pe, cs, PTH_METHOD_DIVERGENCE, &ludwig->pth);
  }
  else if(strcmp(description, "lc_droplet") == 0) {
    int use_stress_relaxation;
    fe_symm_t * symm = NULL;
    fe_lc_t * lc = NULL;
    fe_lc_droplet_t * fe = NULL;

    /* liquid crystal droplet */
    pe_info(pe, "\n");
    pe_info(pe, "Liquid crystal droplet free energy selected\n");
    
    /* first do the symmetric */
    nf = 1;      /* 1 scalar order parameter */
    nhalo = 2;   /* Require stress divergence. */
    ngrad = 3;   /* \nabla^2 and d_a d_b required */

    /* Noise requires additional stencil point for Cahn Hilliard */
    if (strcmp(description, "symmetric_noise") == 0) {
      nhalo = 3;
    }

    cs_nhalo_set(cs, nhalo);
    coords_init_rt(pe, rt, cs);
    lees_edw_create(pe, cs, info, &le);
    lees_edw_info(le);
        
    field_create(pe, cs, nf, "phi", &ludwig->phi);
    field_init(ludwig->phi, nhalo, le);
    field_grad_create(pe, ludwig->phi, ngrad, &ludwig->phi_grad);
    phi_ch_create(pe, cs, le, NULL, &ludwig->pch);

    pe_info(pe, "\n");
    pe_info(pe, "Free energy details\n");
    pe_info(pe, "-------------------\n\n");
    fe_symm_create(pe, cs, ludwig->phi, ludwig->phi_grad, &symm);
    fe_symmetric_init_rt(pe, rt, symm);

    pe_info(pe, "\n");
    pe_info(pe, "Using Cahn-Hilliard finite difference solver.\n");

    rt_double_parameter(rt, "mobility", &value);
    physics_mobility_set(ludwig->phys, value);
    pe_info(pe, "Mobility M            = %12.5e\n", value);

    /* Force */

    p = 1; /* Default is to use divergence method */
    rt_int_parameter(rt, "fd_force_divergence", &p);
    pe_info(pe, "Force calculation:      %s\n",
	    (p == 0) ? "phi grad mu method" : "divergence method");
    assert(p != 0); /* Grad mu method not implemented! */
    pth_create(pe, cs, PTH_METHOD_DIVERGENCE, &ludwig->pth);

    /* Liquid crystal part */
    nhalo = 2;   /* Required for stress diveregnce. */
    ngrad = 2;   /* (\nabla^2) required */
    
    field_create(pe, cs, NQAB, "q", &ludwig->q);
    field_init(ludwig->q, nhalo, le);
    field_grad_create(pe, ludwig->q, ngrad, &ludwig->q_grad);

    pe_info(pe, "\n");
    pe_info(pe, "Free energy details\n");
    pe_info(pe, "-------------------\n\n");

    fe_lc_create(pe, cs, le, ludwig->q, ludwig->q_grad, &lc);
    beris_edw_create(pe, cs, le, &ludwig->be);
    blue_phase_init_rt(pe, rt, lc, ludwig->be);

    fe_lc_droplet_create(pe, cs, lc, symm, &fe);
    fe_lc_droplet_run_time(pe, rt, fe);

    use_stress_relaxation = rt_switch(rt, "fe_use_stress_relaxation");
    fe->super.use_stress_relaxation = use_stress_relaxation;
    if (fe->super.use_stress_relaxation) {
      pe_info(pe, "\n");
      pe_info(pe, "Split symmetric/antisymmetric stress relaxation/force\n");
    }

    grad_lc_anch_create(pe, cs, NULL, ludwig->phi, NULL, lc, NULL);

    ludwig->fe_symm = symm;
    ludwig->fe_lc = lc;
    ludwig->fe = (fe_t *) fe;
  }
  else if(strcmp(description, "fe_electro") == 0) {

    fe_electro_t * fe = NULL;

    nk = 2;    /* Number of charge densities always 2 for now */

    /* Single fluid electrokinetic free energy */

    /* Default method is divergence of stress tensor */
    p = 1;
    nhalo = 2;
    rt_int_parameter(rt, "fd_force_divergence", &p);

    if (p == 0) nhalo = 1;
    if (p == 1) nhalo = 2;

    cs_nhalo_set(cs, nhalo);
    coords_init_rt(pe, rt, cs);
    lees_edw_create(pe, cs, info, &le);
    lees_edw_info(le);

    pe_info(pe, "\n");
    pe_info(pe, "Free energy details\n");
    pe_info(pe, "-------------------\n\n");
    pe_info(pe, "Electrokinetics (single fluid) selected\n");

    pe_info(pe, "\n");
    pe_info(pe, "Parameters:\n");

    psi_create(pe, cs, nk, &ludwig->psi);
    psi_rt_init_param(pe, rt, ludwig->psi);

    pe_info(pe, "Force calculation:          %s\n",
	    (p == 0) ? "psi grad mu method" : "Divergence method");
    if (p == 0) psi_force_method_set(ludwig->psi, PSI_FORCE_GRADMU);
    if (p == 1) psi_force_method_set(ludwig->psi, PSI_FORCE_DIVERGENCE);

    /* Create FE objects and set function pointers */
    fe_electro_create(pe, ludwig->psi, &fe);
    ludwig->fe = (fe_t *) fe;
  }
  else if(strcmp(description, "fe_electro_symmetric") == 0) {

    fe_symm_t * fe_symm = NULL;
    fe_electro_t * fe_elec = NULL;
    fe_es_t * fes = NULL;
    double e1, e2;
    double mu[2];
    double lbjerrum2;

    /* Binary fluid plus electrokinetics */

    nf = 1;      /* Single scalar order parameter phi */
    nk = 2;      /* Two charge species */
    nhalo = 2;   /* Require stress divergence. */
    ngrad = 2;   /* \nabla^2 phi */


    /* First, the symmetric part. */

    cs_nhalo_set(cs, nhalo);
    coords_init_rt(pe, rt, cs);
    lees_edw_create(pe, cs, info, &le);
    lees_edw_info(le);

    field_create(pe, cs, nf, "phi", &ludwig->phi);
    field_init(ludwig->phi, nhalo, le);
    field_grad_create(pe, ludwig->phi, ngrad, &ludwig->phi_grad);
    phi_ch_create(pe, cs, le, NULL, &ludwig->pch);

    pe_info(pe, "\n");
    pe_info(pe, "Charged binary fluid 'Electrosymmetric' free energy\n");
    pe_info(pe, "---------------------------------------------------\n");

    pe_info(pe, "\n");
    pe_info(pe, "Symmetric part\n");
    pe_info(pe, "--------------\n\n");

    fe_symm_create(pe, cs, ludwig->phi, ludwig->phi_grad, &fe_symm);
    fe_symmetric_init_rt(pe, rt, fe_symm);

    pe_info(pe, "\n");
    pe_info(pe, "Using Cahn-Hilliard finite difference solver.\n");

    rt_double_parameter(rt, "mobility", &value);
    physics_mobility_set(ludwig->phys, value);
    pe_info(pe, "Mobility M            = %12.5e\n", value);

    /* Electrokinetic part */

    pe_info(pe, "\n");
    pe_info(pe, "Electrokinetic part\n");
    pe_info(pe, "-------------------\n\n");

    pe_info(pe, "Parameters:\n");

    psi_create(pe, cs, nk, &ludwig->psi);
    psi_rt_init_param(pe, rt, ludwig->psi);

    fe_electro_create(pe, ludwig->psi, &fe_elec);

    /* Default method is divergence of stress tensor */
    p = 1;
    rt_int_parameter(rt, "fd_force_divergence", &p);
    pe_info(pe, "Force calculation:          %s\n",
	    (p == 0) ? "psi grad mu method" : "Divergence method");
    if (p == 0) psi_force_method_set(ludwig->psi, PSI_FORCE_GRADMU);
    if (p == 1) psi_force_method_set(ludwig->psi, PSI_FORCE_DIVERGENCE);

    /* Coupling part */

    pe_info(pe, "\n");
    pe_info(pe, "Coupling part\n");
    pe_info(pe, "-------------\n");

    /* Create FE objects and set function pointers */
    fe_es_create(pe, cs, fe_symm, fe_elec, ludwig->psi, &fes);

    /* Dielectric contrast */

    /* Call permittivities, e1=e2 has been set as default */
    psi_epsilon(ludwig->psi, &e1);
    psi_epsilon2(ludwig->psi, &e2);

    /* Read the second permittivity */
    n = rt_double_parameter(rt, "electrosymmetric_epsilon2", &e2);
    if (n == 1) psi_epsilon2_set(ludwig->psi, e2);

    fe_es_epsilon_set(fes, e1, e2);

    /* Solvation free energy difference: nk = 2 */

    mu[0] = 0.0;
    mu[1] = 0.0;

    rt_double_parameter(rt, "electrosymmetric_delta_mu0", mu);
    rt_double_parameter(rt, "electrosymmetric_delta_mu1", mu + 1);

    fe_es_deltamu_set(fes, nk, mu);

    psi_bjerrum_length2(ludwig->psi, &lbjerrum2);

    pe_info(pe, "Second permittivity:      %15.7e\n", e2);
    pe_info(pe, "Dielectric average:       %15.7e\n", 0.5*(e1 + e2));
    pe_info(pe, "Dielectric contrast:      %15.7e\n", (e1-e2)/(e1+e2));
    pe_info(pe, "Second Bjerrum length:    %15.7e\n", lbjerrum2);
    pe_info(pe, "Solvation dmu species 0:  %15.7e\n", mu[0]);
    pe_info(pe, "Solvation dmu species 1:  %15.7e\n", mu[1]);

    /* f_vare_t function */

    pe_info(pe, "Poisson solver:           %15s\n",
	    (e1 == e2) ? "uniform" : "heterogeneous");
    if (e1 != e2) ludwig->epsilon = (f_vare_t) fe_es_var_epsilon;

    ludwig->fe_symm = fe_symm;
    ludwig->fe = (fe_t *) fes;

  }
  else {
    if (n == 1) {
      /* The user has put something which hasn't been recognised,
       * suggesting a spelling mistake */
      pe_info(pe, "free_energy %s not recognised.\n", description);
      pe_fatal(pe, "Please check and try again.\n");
    }
  }

  ludwig->cs = cs;
  ludwig->le = le;

  return 0;
}

/*****************************************************************************
 *
 *  visc_model_init_rt
 *
 *****************************************************************************/

int visc_model_init_rt(pe_t * pe, rt_t * rt, ludwig_t * ludwig) {

  int key;
  char description[BUFSIZ/2];

  assert(pe);
  assert(rt);
  assert(ludwig);

  key = rt_string_parameter(rt, "viscosity_model", description, BUFSIZ/2);

  if (strcmp(description, "arrhenius") == 0) {
    cs_t * cs = ludwig->cs;
    field_t * phi = ludwig->phi;
    visc_arrhenius_param_t param = {0};
    visc_arrhenius_t * visc = NULL;

    if (phi == NULL) {
      pe_info(pe, "viscosity_model arrhenius requires a composition\n");
      pe_fatal(pe, "Please check the fee energy and try again\n");
    }

    /* Parameters */

    rt_double_parameter(rt, "viscosity_arrhenius_eta_plus",  &param.eta_plus);
    rt_double_parameter(rt, "viscosity_arrhenius_eta_minus", &param.eta_minus);
    rt_double_parameter(rt, "viscosity_arrhenius_phistar",   &param.phistar);

    if (param.eta_plus  == 0.0) pe_fatal(pe, "Non-zero eta_plus required\n");
    if (param.eta_minus == 0.0) pe_fatal(pe, "Non-zero eta_minus required\n");
    if (param.phistar   == 0.0) pe_fatal(pe, "Non-zero phistar required\n"); 

    visc_arrhenius_create(pe, cs, phi, param, &visc);
    ludwig->visc = (visc_t *) visc;

    visc_arrhenius_info(visc);
  }
  else if (key != 0) {
    pe_info(pe, "viscosity_model %s not recognised.\n", description);
    pe_fatal(pe, "Please check and try again.\n");
  }

  return 0;
}

/*****************************************************************************
 *
 *  map_init_rt
 *
 *  Could do more work trapping duff input keys.
 *
 *****************************************************************************/

int map_init_rt(pe_t * pe, cs_t * cs, rt_t * rt, map_t ** pmap) {

  int is_porous_media = 0;
  int ndata = 2;           /* Default is to allow C,H e.g. for colloids */
  int form_in = IO_FORMAT_DEFAULT;
  int form_out = IO_FORMAT_DEFAULT;
  int grid[3] = {1, 1, 1};

  char status[BUFSIZ] = "";
  char format[BUFSIZ] = "";
  char filename[FILENAME_MAX];

  io_info_t * iohandler = NULL;
  map_t * map = NULL;

  assert(pe);
  assert(rt);

  is_porous_media = rt_string_parameter(rt, "porous_media_file", filename,
					FILENAME_MAX);
  if (is_porous_media) {

    rt_string_parameter(rt, "porous_media_type", status, BUFSIZ);

    if (strcmp(status, "status_only") == 0) ndata = 0;
    if (strcmp(status, "status_with_h") == 0) ndata = 1;
    if (strcmp(status, "status_with_sigma") == 0) ndata = 1;
    if (strcmp(status, "status_with_c_h") == 0) ndata = 2;

    if (strcmp(status, "status_with_h") == 0) {
      /* This is not to be used as it not implemented correctly. */
      pe_info(pe, "porous_media_type    status_with_h\n");
      pe_info(pe, "Please use status_with_c_h (and set C = 0) instead\n");
      pe_fatal(pe, "Will not continue.\n");
    }

    rt_string_parameter(rt, "porous_media_format", format, BUFSIZ);

    if (strcmp(format, "ASCII") == 0) form_in = IO_FORMAT_ASCII_SERIAL;
    if (strcmp(format, "BINARY") == 0) form_in = IO_FORMAT_BINARY_SERIAL;
    if (strcmp(format, "BINARY_SERIAL") == 0) form_in = IO_FORMAT_BINARY_SERIAL;

    rt_int_parameter_vector(rt, "porous_media_io_grid", grid);

    pe_info(pe, "\n");
    pe_info(pe, "Porous media\n");
    pe_info(pe, "------------\n");
    pe_info(pe, "Porous media file requested:  %s\n", filename);
    pe_info(pe, "Porous media file type:       %s\n", status);
    pe_info(pe, "Porous media format (serial): %s\n", format);
    pe_info(pe, "Porous media io grid:         %d %d %d\n",
	    grid[X], grid[Y], grid[Z]);
  }

  map_create(pe, cs, ndata, &map);
  map_init_io_info(map, grid, form_in, form_out);
  map_io_info(map, &iohandler);

  if (is_porous_media) {
    io_info_set_processor_independent(iohandler);
    io_read_data(iohandler, filename, map);
    map_pm_set(map, 1);
  }
  map_halo(map);

  *pmap = map;

  return 0;
}

/*****************************************************************************
 *
 *  ludwig_colloids_update_low_freq
 *
 *  No rebuild; no lattice operations, but interactions are required.
 *
 *****************************************************************************/

static int ludwig_colloids_update_low_freq(ludwig_t * ludwig) {

  int ncolloid = 0;

  assert(ludwig);

  colloids_info_ntotal(ludwig->collinfo, &ncolloid);
  if (ncolloid == 0) return 0;

  colloids_info_position_update(ludwig->collinfo);
  colloids_info_update_cell_list(ludwig->collinfo);
  colloids_halo_state(ludwig->collinfo);
  colloids_info_update_lists(ludwig->collinfo);

  interact_compute(ludwig->interact, ludwig->collinfo, ludwig->map,
        	     ludwig->psi, ludwig->ewald);

  subgrid_force_from_particles(ludwig->collinfo, ludwig->hydro, ludwig->wall);

  return 0;
}

/*****************************************************************************
 *
 *  ludwig_colloids_update
 *
 *  Driver for update called at start of timestep loop.
 *
 *****************************************************************************/

int ludwig_colloids_update(ludwig_t * ludwig) {

  int ndist;
  int ndevice;
  int ncolloid;
  int iconserve;         /* switch for finite-difference conservation */

  assert(ludwig);

  colloids_info_ntotal(ludwig->collinfo, &ncolloid);
  if (ncolloid == 0) return 0;

  tdpGetDeviceCount(&ndevice);

  /* __NVCC__ TODO: remove */
  lb_memcpy(ludwig->lb, tdpMemcpyDeviceToHost);

  lb_ndist(ludwig->lb, &ndist);
  iconserve = (ludwig->psi || (ludwig->phi && ndist == 1));

  TIMER_start(TIMER_PARTICLE_HALO);

  colloids_info_position_update(ludwig->collinfo);
  colloids_info_update_cell_list(ludwig->collinfo);
  colloids_halo_state(ludwig->collinfo);
  colloids_info_update_lists(ludwig->collinfo);

  TIMER_stop(TIMER_PARTICLE_HALO);

  /* Removal or replacement of fluid requires a lattice halo update */

  TIMER_start(TIMER_HALO_LATTICE);

  /* __NVCC__ */
  if (ndevice == 0) {
    lb_halo(ludwig->lb);
  }
  else {
    lb_halo_swap(ludwig->lb, LB_HALO_HOST);
  }

  TIMER_stop(TIMER_HALO_LATTICE);

  TIMER_start(TIMER_FREE1);
  if (iconserve && ludwig->phi) field_halo(ludwig->phi);
  if (iconserve && ludwig->psi) psi_halo_rho(ludwig->psi);
  TIMER_stop(TIMER_FREE1);

  TIMER_start(TIMER_REBUILD);

  build_update_map(ludwig->cs, ludwig->collinfo, ludwig->map);
  build_remove_replace(ludwig->fe, ludwig->collinfo, ludwig->lb, ludwig->phi,
		       ludwig->p, ludwig->q, ludwig->psi, ludwig->map);
  build_update_links(ludwig->cs, ludwig->collinfo, ludwig->wall, ludwig->map);
  

  TIMER_stop(TIMER_REBUILD);

  TIMER_start(TIMER_FREE1);
  if (iconserve) {
    colloid_sums_halo(ludwig->collinfo, COLLOID_SUM_CONSERVATION);
    build_conservation(ludwig->collinfo, ludwig->phi, ludwig->psi);
  }
  TIMER_stop(TIMER_FREE1);

  TIMER_start(TIMER_FORCES);

  interact_compute(ludwig->interact, ludwig->collinfo, ludwig->map,
		   ludwig->psi, ludwig->ewald);
  subgrid_force_from_particles(ludwig->collinfo, ludwig->hydro, ludwig->wall);

  TIMER_stop(TIMER_FORCES);


  /* __NVCC__ TODO: remove */

  colloids_memcpy(ludwig->collinfo, tdpMemcpyHostToDevice);
  map_memcpy(ludwig->map, tdpMemcpyHostToDevice);
  lb_memcpy(ludwig->lb, tdpMemcpyHostToDevice);

  return 0;
}

/*****************************************************************************
 *
 *  io_replace_values
 *
 *  Replaces order parameter values at internal colloid or sites 
 *
 *****************************************************************************/

int io_replace_values(field_t * field, map_t * map, int map_id, double value) {

  int ic, jc, kc, index;
  int n, nf;
  int nlocal[3];
  int status;

  assert(field);
  assert(map);

  nf = field->nf;
  cs_nlocal(field->cs, nlocal);

  for (ic = 1; ic <= nlocal[X]; ic++) {
    for (jc = 1; jc <= nlocal[Y]; jc++) {
      for (kc = 1; kc <= nlocal[Z]; kc++) {

        index = cs_index(field->cs, ic, jc, kc);
        map_status(map, index, &status);

	if (status == map_id) {
	  for (n = 0; n < nf; n++) {
	    field->data[addr_rank1(field->nsites, nf, index, n)] = value;
	  }
	}
      }
    }
  }

  return 0;
}<|MERGE_RESOLUTION|>--- conflicted
+++ resolved
@@ -701,6 +701,8 @@
     }
 
     if (ludwig->hydro) {
+      int noise_flag = ludwig->noise_rho->on[NOISE_RHO];
+
       /* Zero velocity field here, as velocity at collision is used
        * at next time step for FD above. Strictly, we only need to
        * do this if velocity output is required in presence of
@@ -736,28 +738,14 @@
       /* Colloid bounce-back applied between collision and
        * propagation steps. */
 
-<<<<<<< HEAD
       TIMER_start(TIMER_BBL);
       wall_set_wall_distributions(ludwig->wall);
 
-      subgrid_update(ludwig->collinfo, ludwig->hydro);
+      subgrid_update(ludwig->collinfo, ludwig->hydro, noise_flag);
       bounce_back_on_links(ludwig->bbl, ludwig->lb, ludwig->wall,
 			   ludwig->collinfo);
       wall_bbl(ludwig->wall);
       TIMER_stop(TIMER_BBL);
-=======
-      if (is_subgrid) {
-	subgrid_update(ludwig->collinfo, ludwig->hydro,ludwig->pe,ludwig->noise_rho);
-      }
-      else {
-	TIMER_start(TIMER_BBL);
-	wall_set_wall_distributions(ludwig->wall);
-	bounce_back_on_links(ludwig->bbl, ludwig->lb, ludwig->wall,
-			     ludwig->collinfo);
-	wall_bbl(ludwig->wall);
-	TIMER_stop(TIMER_BBL);
-      }
->>>>>>> 216a6472
     }
     else {
       /* No hydrodynamics, but update colloids in response to
@@ -1878,7 +1866,6 @@
   build_remove_replace(ludwig->fe, ludwig->collinfo, ludwig->lb, ludwig->phi,
 		       ludwig->p, ludwig->q, ludwig->psi, ludwig->map);
   build_update_links(ludwig->cs, ludwig->collinfo, ludwig->wall, ludwig->map);
-  
 
   TIMER_stop(TIMER_REBUILD);
 
