/*****************************************************************************
 *
 *  bbl.c
 *
 *  Bounce back on links.
 *
 *  Edinburgh Soft Matter and Statistical Physics Group and
 *  Edinburgh Parallel Computing Centre
 *
 *  Contributing Authors:
 *  Kevin Stratford (kevin@epcc.ed.ac.uk)
 *  Squimer code from Isaac Llopis and Ricard Matas Navarro (U. Barcelona).
 *
 *  (c) 2010-2016 The University of Edinburgh
 *
 *****************************************************************************/

#include <assert.h>
#include <stdio.h>
#include <math.h>
#include <stdlib.h>

#include "pe.h"
#include "coords.h"
#include "physics.h"
#include "colloid_sums.h"
#include "model.h"
#include "lb_model_s.h"
#include "util.h"
#include "wall.h"
#include "bbl.h"
#include "colloid.h"
#include "colloids.h"
#include "colloids_s.h"

struct bbl_s {
  int active;           /* Global flag for active particles. */
  int ndist;            /* Number of LB distributions active */
  double deltag;        /* Excess or deficit of phi between steps */
  double stress[3][3];  /* Surface stress diagnostic */
};

static int bbl_pass1(bbl_t * bbl, lb_t * lb, colloids_info_t * cinfo);
static int bbl_pass2(bbl_t * bbl, lb_t * lb, colloids_info_t * cinfo);
static int bbl_active_conservation(bbl_t * bbl, colloids_info_t * cinfo);
static int bbl_wall_lubrication_account(bbl_t * bbl, colloids_info_t * cinfo);

/*****************************************************************************
 *
 *  bbl_create
 *
 *  The lattice Boltzmann distributions must be available.
 *
 *****************************************************************************/

int bbl_create(lb_t * lb, bbl_t ** pobj) {

  bbl_t * bbl = NULL;

  assert(lb);
  assert(pobj);

  bbl = (bbl_t *) calloc(1, sizeof(bbl_t));
  if (bbl == NULL) fatal("calloc(bbl_t) failed\n");

  lb_ndist(lb, &bbl->ndist);

  *pobj = bbl;

  return 0;
}

/*****************************************************************************
 *
 *  bbl_free
 *
 *****************************************************************************/

int bbl_free(bbl_t * bbl) {

  assert(bbl);

  free(bbl);

  return 0;
}

/*****************************************************************************
 *
 *  bbl_active_set
 *
 *****************************************************************************/

int bbl_active_set(bbl_t * bbl, colloids_info_t * cinfo) {

  int nactive;
  int nactive_local;

  assert(bbl);
  assert(cinfo);

  colloids_info_count_local(cinfo, COLLOID_TYPE_ACTIVE, &nactive_local);

  MPI_Allreduce(&nactive_local, &nactive, 1, MPI_INT, MPI_SUM, pe_comm());

  bbl->active = nactive;

  return 0;
}

/*****************************************************************************
 *
 *  bounce_back_on_links
 *
 *  Driver routine for colloid bounce back on links.
 *
 *  The basic method is:
 *  Nguyen and Ladd [Phys. Rev. E {\bf 66}, 046708 (2002)].
 *
 *  The implicit velocity update requires two sweeps through the
 *  boundary nodes:
 *
 *  (1) Compute the velocity-independent force and torque on each
 *      colloid and the elements of the drag matrix for each colloid.
 *
 *  (2) Update the velocity of each colloid.
 *
 *  (3) Do the actual BBL on distributions with the updated colloid
 *      velocity.
 *
 *****************************************************************************/



int bounce_back_on_links(bbl_t * bbl, lb_t * lb_in, colloids_info_t * cinfo) {

  int ntotal;
  int nhalo;
  int nlocal[3];
  int Nall[3];
  int nFields;

  assert(bbl);
  assert(lb_in);
  assert(cinfo);

  nhalo = coords_nhalo();
  coords_nlocal(nlocal);

  Nall[X]=nlocal[X]+2*nhalo;  Nall[Y]=nlocal[Y]+2*nhalo;  Nall[Z]=nlocal[Z]+2*nhalo;

  nFields = NVEL*lb_in->ndist;

  colloids_info_ntotal(cinfo, &ntotal);
  if (ntotal == 0) return 0;

  colloid_sums_halo(cinfo, COLLOID_SUM_STRUCTURE);




  bbl_pass0(bbl, lb_in, cinfo);

  lb_t* lb;
#ifdef __NVCC__

  lb = lb_in;
<<<<<<< HEAD
  /* update colloid-affected lattice sites from target, including neighbours */
#ifdef OLD_SHIT
  copyFromTargetPointerMap3D(lb->f, lb->t_f,
			     Nall, nFields, 1, (void **) cinfo->map_new);
=======


  /* update colloid-affected lattice sites from target*/
  int ncolsite=colloids_number_sites(cinfo);

  /* allocate space */
  int* colloidSiteList =  (int*) malloc(ncolsite*sizeof(int));

  /* populate list with all site indices */
  colloids_list_sites(colloidSiteList,cinfo);

  /* get fluid data from this subset of sites */
  double* tmpptr;
  lb_t* t_lb = lb->tcopy; 
  copyFromTarget(&tmpptr,&(t_lb->f),sizeof(double*)); 
  copyFromTargetSubset(lb->f,tmpptr,colloidSiteList,ncolsite,lb->nsite,NVEL*lb->ndist);

>>>>>>> 9ac48e4b
#else
  assert(0); /* KS removed lb->t_f */
#endif
#else
  lb = lb_in->tcopy; /* set lb to target copy */
#endif

  bbl_pass1(bbl, lb, cinfo);

  colloid_sums_halo(cinfo, COLLOID_SUM_DYNAMICS);

  if (bbl->active) {
    bbl_active_conservation(bbl, cinfo);
    colloid_sums_halo(cinfo, COLLOID_SUM_ACTIVE);
  }

  bbl_update_colloids(bbl, cinfo);

  bbl_pass2(bbl, lb, cinfo);

#ifdef __NVCC__
<<<<<<< HEAD
  /* update target with colloid-affected lattice sites,
     not including neighbours */
#ifdef OLD_SHIT 
  copyToTargetPointerMap3D(lb->t_f, lb->f,
			   Nall, nFields, 0, (void **) cinfo->map_new); 
#else
  assert(0); /* KS removed lb->t_f */
#endif
=======
  /* update target with colloid-affected lattice sites*/

  copyToTargetSubset(tmpptr,lb->f,colloidSiteList,ncolsite,lb->nsite,NVEL*lb->ndist);
  
  free(colloidSiteList);

>>>>>>> 9ac48e4b
#endif

  return 0;
}

/*****************************************************************************
 *
 *  bbl_active_conservation
 *
 *****************************************************************************/

static int bbl_active_conservation(bbl_t * bbl, colloids_info_t * cinfo) {

  int ia;
  double dm;
  double c[3];
  double rbxc[3];

  colloid_t * pc;
  colloid_link_t * p_link;

  assert(bbl);
  assert(cinfo);

  colloids_info_all_head(cinfo, &pc);

  /* For each colloid in the list */

  for ( ; pc; pc = pc->nextall) {

    pc->sump /= pc->sumw;
    p_link = pc->lnk;

    for (; p_link; p_link = p_link->next) {

      if (p_link->status != LINK_FLUID) continue;

      dm = -wv[p_link->p]*pc->sump;

      for (ia = 0; ia < 3; ia++) {
	c[ia] = 1.0*cv[p_link->p][ia];
      }

      cross_product(p_link->rb, c, rbxc);

      for (ia = 0; ia < 3; ia++) {
	pc->fc0[ia] += dm*c[ia];
	pc->tc0[ia] += dm*rbxc[ia];
      }
    }
  }

  return 0;
}

/*****************************************************************************
 *
 *  bbl_pass0
 *
 *  Set missing 'internal' distributions
 *
 *****************************************************************************/

extern __targetConst__ double tc_q_[NVEL][3][3];
extern __targetConst__ double tc_rcs2;
extern __targetConst__ double tc_wv[NVEL];

__targetEntry__ void bbl_pass0_lattice( lb_t * t_lb, colloids_info_t * cinfo) {


 int baseIndex;
 __targetTLPNoStride__(baseIndex,tc_nSites){

  int ia, ib, p;
  int nextra = 1;

  double r[3], r0[3], rb[3], ub[3], wxrb[3];
  double udotc, sdotq;

  colloid_t * pc = NULL;


    int coords[3];
    targetCoords3D(coords,tc_Nall,baseIndex);
    
    /*  if not a halo site:*/
    if (coords[0] >= (tc_nhalo-tc_nextra) &&
    	coords[1] >= (tc_nhalo-tc_nextra) &&
    	coords[2] >= (tc_nhalo-tc_nextra) &&
    	coords[0] < tc_Nall[X]-(tc_nhalo-tc_nextra) &&
    	coords[1] < tc_Nall[Y]-(tc_nhalo-tc_nextra)  &&
    	coords[2] < tc_Nall[Z]-(tc_nhalo-tc_nextra) )

      {


      	r[X] = 1.0*(coords[0]-(tc_nhalo-tc_nextra));
      	r[Y] = 1.0*(coords[1]-(tc_nhalo-tc_nextra));
      	r[Z] = 1.0*(coords[2]-(tc_nhalo-tc_nextra));


      	pc = cinfo->map_new[baseIndex];
	
       	if (pc){ 
      	  r0[X] = pc->s.r[X] - 1.0*tc_noffset[X];
      	  r0[Y] = pc->s.r[Y] - 1.0*tc_noffset[Y];
      	  r0[Z] = pc->s.r[Z] - 1.0*tc_noffset[Z];
      	  //coords_minimum_distance(r, r0, rb);
      	  for (ia = 0; ia < 3; ia++) {
      	    rb[ia] = r0[ia] - r[ia];
      	    if (rb[ia] >  0.5*tc_ntotal[ia]) rb[ia] -= 1.0*tc_ntotal[ia]*tc_periodic[ia];
      	    if (rb[ia] < -0.5*tc_ntotal[ia]) rb[ia] += 1.0*tc_ntotal[ia]*tc_periodic[ia];
      	  }

      	  //cross_product(pc->s.w, rb, wxrb);

	  wxrb[X] = pc->s.w[Y]*rb[Z] - pc->s.w[Z]*rb[Y];
	  wxrb[Y] = pc->s.w[Z]*rb[X] - pc->s.w[X]*rb[Z];
	  wxrb[Z] = pc->s.w[X]*rb[Y] - pc->s.w[Y]*rb[X];
  

      	  ub[X] = pc->s.v[X] + wxrb[X];
      	  ub[Y] = pc->s.v[Y] + wxrb[Y];
      	  ub[Z] = pc->s.v[Z] + wxrb[Z];
	  
	  for (p = 1; p < NVEL; p++) {
      	    udotc = tc_cv[p][X]*ub[X] + tc_cv[p][Y]*ub[Y] + tc_cv[p][Z]*ub[Z];
      	    sdotq = 0.0;
      	    for (ia = 0; ia < 3; ia++) {
      	      for (ib = 0; ib < 3; ib++) {
      	    	sdotq += tc_q_[p][ia][ib]*ub[ia]*ub[ib];
      	      }
      	    }
	    
	
	    t_lb->f[ LB_ADDR(tc_nSites, t_lb->ndist, NVEL, baseIndex, 0, p) ]
  	     = tc_wv[p]*(1.0 + tc_rcs2*udotc + 0.5*tc_rcs2*tc_rcs2*sdotq);
	  }
	  
	}
	
      }
 }
 return;
}


int bbl_pass0(bbl_t * bbl, lb_t * lb, colloids_info_t * cinfo) {


  int nlocal[3];
  int ntotal[3];
  int noffset[3];
  int periodic[3];
  int nextra = 1;

  assert(bbl);
  assert(lb);
  assert(cinfo);

  coords_nlocal(nlocal);
  coords_nlocal(ntotal);
  coords_nlocal_offset(noffset);

  int nhalo = coords_nhalo();
  int Nall[3];
  int nSites;
  Nall[X] = nlocal[X] + 2*nhalo;
  Nall[Y] = nlocal[Y] + 2*nhalo;
  Nall[Z] = nlocal[Z] + 2*nhalo;
  nSites  = Nall[X]*Nall[Y]*Nall[Z];

  periodic[X]=is_periodic(X); 
  periodic[Y]=is_periodic(Y); 
  periodic[Z]=is_periodic(Z); 

  /* set up constants on target */
  copyConstToTarget(tc_Nall,Nall, 3*sizeof(int)); 
  copyConstToTarget(tc_noffset,noffset, 3*sizeof(int)); 
  copyConstToTarget(tc_ntotal,ntotal, 3*sizeof(int)); 
  copyConstToTarget(tc_periodic,periodic, 3*sizeof(int)); 
  copyConstToTarget(&tc_nhalo,&nhalo, sizeof(int)); 
  copyConstToTarget(&tc_nSites,&nSites, sizeof(int)); 
  copyConstToTarget(&tc_nextra,&nextra, sizeof(int)); 
  copyConstToTarget(tc_cv, cv, NVEL*3*sizeof(int));
  copyConstToTarget(tc_q_, q_, NVEL*3*3*sizeof(double));
  copyConstToTarget(&tc_rcs2, &rcs2, sizeof(double));
  copyConstToTarget(tc_wv, wv, NVEL*sizeof(double));

  bbl_pass0_lattice __targetLaunchNoStride__(nSites)  (lb->tcopy,cinfo->tcopy); 
  targetSynchronize();

  return 0;
}

/*****************************************************************************
 *
 *  bbl_pass1
 *
 *  Work out the velocity independent terms before actual BBL takes place.
 *
 *****************************************************************************/

static int bbl_pass1(bbl_t * bbl, lb_t * lb, colloids_info_t * cinfo) {

  int ia;
  int i, j, ij, ji;

  double dm;
  double delta;
  double rsumw;
  double c[3];
  double rbxc[3];
  double rho0;
  double mod, rmod, dm_a, cost, plegendre, sint;
  double tans[3], vector1[3];
  double fdist;

  colloid_t * pc;
  colloid_link_t * p_link;

  assert(bbl);
  assert(lb);
  assert(cinfo);

  physics_rho0(&rho0);

  /* All colloids, including halo */

  colloids_info_all_head(cinfo, &pc);

  for ( ; pc; pc = pc->nextall) {

    p_link = pc->lnk;

    for (i = 0; i < 21; i++) {
      pc->zeta[i] = 0.0;
    }

    /* We need to normalise link quantities by the sum of weights
     * over the particle. Note that sumw cannot be zero here during
     * correct operation (implies the particle has no links). */

    rsumw = 1.0 / pc->sumw;
    for (ia = 0; ia < 3; ia++) {
      pc->cbar[ia]   *= rsumw;
      pc->rxcbar[ia] *= rsumw;
    }
    pc->deltam   *= rsumw;
    pc->s.deltaphi *= rsumw;

    /* Sum over the links */ 

    for (; p_link; p_link = p_link->next) {

      if (p_link->status == LINK_UNUSED) continue;

      i = p_link->i;        /* index site i (outside) */
      j = p_link->j;        /* index site j (inside) */
      ij = p_link->p;       /* link velocity index i->j */
      ji = NVEL - ij;       /* link velocity index j->i */

      assert(ij > 0 && ij < NVEL);

      /* For stationary link, the momentum transfer from the
       * fluid to the colloid is "dm" */

      if (p_link->status == LINK_FLUID) {
	/* Bounce back of fluid on outside plus correction
	 * arising from changes in shape at previous step.
	 * Note minus sign. */

	lb_f(lb, i, ij, 0, &fdist);
	dm =  2.0*fdist - wv[ij]*pc->deltam;
	delta = 2.0*rcs2*wv[ij]*rho0;

	/* Squirmer section */
	if (pc->s.type == COLLOID_TYPE_ACTIVE) {

	  /* We expect s.m to be a unit vector, but for floating
	   * point purposes, we must make sure here. */

	  mod = modulus(p_link->rb)*modulus(pc->s.m);
	  rmod = 0.0;
	  if (mod != 0.0) rmod = 1.0/mod;
	  cost = rmod*dot_product(p_link->rb, pc->s.m);
	  if (cost*cost > 1.0) cost = 1.0;
	  assert(cost*cost <= 1.0);
	  sint = sqrt(1.0 - cost*cost);

	  cross_product(p_link->rb, pc->s.m, vector1);
	  cross_product(vector1, p_link->rb, tans);

	  mod = modulus(tans);
	  rmod = 0.0;
	  if (mod != 0.0) rmod = 1.0/mod;
	  plegendre = -sint*(pc->s.b2*cost + pc->s.b1);

	  dm_a = 0.0;
	  for (ia = 0; ia < 3; ia++) {
	    dm_a += -delta*plegendre*rmod*tans[ia]*cv[ij][ia];
	  }

	  lb_f(lb, i, ij, 0, &fdist);
	  fdist += dm_a;
	  lb_f_set(lb, i, ij, 0, fdist);

	  dm += dm_a;

	  /* needed for mass conservation   */
	  pc->sump += dm_a;
	}
      }
      else {
	/* Virtual momentum transfer for solid->solid links,
	 * but no contribution to drag maxtrix */

	lb_f(lb, i, ij, 0, &fdist);
	dm = fdist;
	lb_f(lb, j, ji, 0, &fdist);
	dm += fdist;
	delta = 0.0;
      }

      for (ia = 0; ia < 3; ia++) {
	c[ia] = 1.0*cv[ij][ia];
      }

      cross_product(p_link->rb, c, rbxc);

      /* Now add contribution to the sums required for 
       * self-consistent evaluation of new velocities. */

      for (ia = 0; ia < 3; ia++) {
	pc->f0[ia] += dm*c[ia];
	pc->t0[ia] += dm*rbxc[ia];
	/* Corrections when links are missing (close to contact) */
	c[ia] -= pc->cbar[ia];
	rbxc[ia] -= pc->rxcbar[ia];
      }

      /* Drag matrix elements */

      pc->zeta[ 0] += delta*c[X]*c[X];
      pc->zeta[ 1] += delta*c[X]*c[Y];
      pc->zeta[ 2] += delta*c[X]*c[Z];
      pc->zeta[ 3] += delta*c[X]*rbxc[X];
      pc->zeta[ 4] += delta*c[X]*rbxc[Y];
      pc->zeta[ 5] += delta*c[X]*rbxc[Z];

      pc->zeta[ 6] += delta*c[Y]*c[Y];
      pc->zeta[ 7] += delta*c[Y]*c[Z];
      pc->zeta[ 8] += delta*c[Y]*rbxc[X];
      pc->zeta[ 9] += delta*c[Y]*rbxc[Y];
      pc->zeta[10] += delta*c[Y]*rbxc[Z];

      pc->zeta[11] += delta*c[Z]*c[Z];
      pc->zeta[12] += delta*c[Z]*rbxc[X];
      pc->zeta[13] += delta*c[Z]*rbxc[Y];
      pc->zeta[14] += delta*c[Z]*rbxc[Z];

      pc->zeta[15] += delta*rbxc[X]*rbxc[X];
      pc->zeta[16] += delta*rbxc[X]*rbxc[Y];
      pc->zeta[17] += delta*rbxc[X]*rbxc[Z];

      pc->zeta[18] += delta*rbxc[Y]*rbxc[Y];
      pc->zeta[19] += delta*rbxc[Y]*rbxc[Z];

      pc->zeta[20] += delta*rbxc[Z]*rbxc[Z];

    }
  }

  return 0;
}

/*****************************************************************************
 *
 *  bbl_pass2
 *
 *  Implement bounce-back on links having updated the colloid
 *  velocities via the implicit method.
 *
 *  The surface stress is also accumulated here (and it really must
 *  done between the colloid velcoity update and the actual bbl).
 *  There's a separate routine to access it below.
 *
 *****************************************************************************/

static int bbl_pass2(bbl_t * bbl, lb_t * lb, colloids_info_t * cinfo) {

  int i, j, ij, ji;
  int ia;
  int ndist;

  double dm;
  double vdotc;
  double dms;
  double df, dg;
  double fdist;
  double wxrb[3];

  double dgtm1;
  double rho0;

  colloid_t * pc = NULL;
  colloid_link_t * p_link;

  assert(bbl);
  assert(lb);
  assert(cinfo);

  physics_rho0(&rho0);

  ndist=lb->ndist;

  /* Account the current phi deficit */
  bbl->deltag = 0.0;

  /* Zero the surface stress */

  for (i = 0; i < 3; i++) {
    for (j = 0; j < 3; j++) {
      bbl->stress[i][j] = 0.0;
    }
  }

  /* All colloids, including halo */

  colloids_info_all_head(cinfo, &pc);

  for ( ; pc; pc = pc->nextall) {

    /* Set correction for phi arising from previous step */

    dgtm1 = pc->s.deltaphi;
    pc->s.deltaphi = 0.0;

    /* Correction to the bounce-back for this particle if it is
     * without full complement of links */

    dms = 0.0;

    for (ia = 0; ia < 3; ia++) {
      dms += pc->s.v[ia]*pc->cbar[ia];
      dms += pc->s.w[ia]*pc->rxcbar[ia];
    }

    dms = 2.0*rcs2*rho0*dms;

    /* Run through the links */

    p_link = pc->lnk;

    for ( ; p_link; p_link = p_link->next) {

      i = p_link->i;       /* index site i (outside) */
      j = p_link->j;       /* index site j (inside) */
      ij = p_link->p;      /* link velocity index i->j */
      ji = NVEL - ij;      /* link velocity index j->i */

      if (p_link->status == LINK_FLUID) {

	lb_f(lb, i, ij, 0, &fdist);
	dm =  2.0*fdist - wv[ij]*pc->deltam;

	/* Compute the self-consistent boundary velocity,
	 * and add the correction term for changes in shape. */

	cross_product(pc->s.w, p_link->rb, wxrb);

	vdotc = 0.0;
	for (ia = 0; ia < 3; ia++) {
	  vdotc += (pc->s.v[ia] + wxrb[ia])*cv[ij][ia];
	}
	vdotc = 2.0*rcs2*wv[ij]*vdotc;
	df = rho0*vdotc + wv[ij]*pc->deltam;

	/* Contribution to mass conservation from squirmer */

	df += wv[ij]*pc->sump; 

	/* Correction owing to missing links "squeeze term" */

	df -= wv[ij]*dms;

	/* The outside site actually undergoes BBL. */

	lb_f(lb, i, ij, LB_RHO, &fdist);
	fdist = fdist - df;
	lb_f_set(lb, j, ji, LB_RHO, fdist);

	/* This is slightly clunky. If the order parameter is
	 * via LB, bounce back with correction. */

	if (ndist > 1) {
	  lb_0th_moment(lb, i, LB_PHI, &dg);
	  dg *= vdotc;
	  pc->s.deltaphi += dg;
	  dg -= wv[ij]*dgtm1;

	  lb_f(lb, i, ij, LB_PHI, &fdist);
	  fdist = fdist - dg;
	  lb_f_set(lb, j, ji, LB_PHI, fdist);
	}

	/* The stress is r_b f_b */
	for (ia = 0; ia < 3; ia++) {
	  bbl->stress[ia][X] += p_link->rb[X]*(dm - df)*cv[ij][ia];
	  bbl->stress[ia][Y] += p_link->rb[Y]*(dm - df)*cv[ij][ia];
	  bbl->stress[ia][Z] += p_link->rb[Z]*(dm - df)*cv[ij][ia];
	}
      }
      else if (p_link->status == LINK_COLLOID) {

	/* The stress should include the solid->solid term */

	lb_f(lb, i, ij, 0, &fdist);
	dm = fdist;
	lb_f(lb, j, ji, 0, &fdist);
	dm += fdist;

	for (ia = 0; ia < 3; ia++) {
	  bbl->stress[ia][X] += p_link->rb[X]*dm*cv[ij][ia];
	  bbl->stress[ia][Y] += p_link->rb[Y]*dm*cv[ij][ia];
	  bbl->stress[ia][Z] += p_link->rb[Z]*dm*cv[ij][ia];
	}
      }
      /* Next link */
    }

    /* Reset factors required for change of shape, etc */

    pc->deltam = 0.0;
    pc->sump = 0.0;

    for (ia = 0; ia < 3; ia++) {
      pc->f0[ia] = 0.0;
      pc->t0[ia] = 0.0;
      pc->fc0[ia] = 0.0;
      pc->tc0[ia] = 0.0;
    }

    bbl->deltag += pc->s.deltaphi;
  }

  return 0;
}

/*****************************************************************************
 *
 *  bbl_update_colloids
 *
 *  Update the velocity and position of each particle.
 *
 *  This is a linear algebra problem, which is always 6x6, and is
 *  solved using a bog-standard Gaussian elimination with partial
 *  pivoting, followed by backsubstitution.
 *
 *****************************************************************************/

int bbl_update_colloids(bbl_t * bbl, colloids_info_t * cinfo) {

  int ia;
  int ipivot[6];
  int iprow = 0;
  int idash, j, k;

  double mass;    /* Assumes (4/3) rho pi r^3 */
  double moment;  /* also assumes (2/5) mass r^2 for sphere */
  double tmp;
  double rho0;
  double xb[6];
  double a[6][6];

  colloid_t * pc;

  assert(bbl);
  assert(cinfo);

  colloids_info_rho0(cinfo, &rho0);

  /* All colloids, including halo */

  colloids_info_all_head(cinfo, &pc);

  for ( ; pc; pc = pc->nextall) {

    /* Set up the matrix problem and solve it here. */

    /* Mass and moment of inertia are those of a hard sphere
     * with the input radius */

    mass = (4.0/3.0)*pi_*rho0*pow(pc->s.a0, 3);
    moment = (2.0/5.0)*mass*pow(pc->s.a0, 2);

    /* Add inertial terms to diagonal elements */

    a[0][0] = mass +   pc->zeta[0];
    a[0][1] =          pc->zeta[1];
    a[0][2] =          pc->zeta[2];
    a[0][3] =          pc->zeta[3];
    a[0][4] =          pc->zeta[4];
    a[0][5] =          pc->zeta[5];
    a[1][1] = mass +   pc->zeta[6];
    a[1][2] =          pc->zeta[7];
    a[1][3] =          pc->zeta[8];
    a[1][4] =          pc->zeta[9];
    a[1][5] =          pc->zeta[10];
    a[2][2] = mass +   pc->zeta[11];
    a[2][3] =          pc->zeta[12];
    a[2][4] =          pc->zeta[13];
    a[2][5] =          pc->zeta[14];
    a[3][3] = moment + pc->zeta[15];
    a[3][4] =          pc->zeta[16];
    a[3][5] =          pc->zeta[17];
    a[4][4] = moment + pc->zeta[18];
    a[4][5] =          pc->zeta[19];
    a[5][5] = moment + pc->zeta[20];

    for (k = 0; k < 3; k++) {
      a[k][k] -= wall_lubrication(k, pc->s.r, pc->s.ah);
    }

    /* Lower triangle */

    a[1][0] = a[0][1];
    a[2][0] = a[0][2];
    a[2][1] = a[1][2];
    a[3][0] = a[0][3];
    a[3][1] = a[1][3];
    a[3][2] = a[2][3];
    a[4][0] = a[0][4];
    a[4][1] = a[1][4];
    a[4][2] = a[2][4];
    a[4][3] = a[3][4];
    a[5][0] = a[0][5];
    a[5][1] = a[1][5];
    a[5][2] = a[2][5];
    a[5][3] = a[3][5];
    a[5][4] = a[4][5];

    /* Form the right-hand side */

    for (ia = 0; ia < 3; ia++) {
      xb[ia] = mass*pc->s.v[ia] + pc->f0[ia] + pc->force[ia];
      xb[3+ia] = moment*pc->s.w[ia] + pc->t0[ia] + pc->torque[ia];
    }

    /* Contribution to mass conservation from squirmer */

    for (ia = 0; ia < 3; ia++) {
      xb[ia] += pc->fc0[ia];
      xb[3+ia] += pc->tc0[ia];
    }

    /* Begin the Gaussian elimination */

    for (k = 0; k < 6; k++) {
      ipivot[k] = -1;
    }

    for (k = 0; k < 6; k++) {

      /* Find pivot row */
      tmp = 0.0;
      for (idash = 0; idash < 6; idash++) {
	if (ipivot[idash] == -1) {
	  if (fabs(a[idash][k]) >= tmp) {
	    tmp = fabs(a[idash][k]);
	    iprow = idash;
	  }
	}
      }
      ipivot[k] = iprow;

      /* divide pivot row by the pivot element a[iprow][k] */

      if (a[iprow][k] == 0.0) {
	fatal("Gaussain elimination failed in COLL_update\n");
      }

      tmp = 1.0 / a[iprow][k];

      for (j = k; j < 6; j++) {
	a[iprow][j] *= tmp;
      }
      xb[iprow] *= tmp;

      /* Subtract the pivot row (scaled) from remaining rows */

      for (idash = 0; idash < 6; idash++) {
	if (ipivot[idash] == -1) {
	  tmp = a[idash][k];
	  for (j = k; j < 6; j++) {
	    a[idash][j] -= tmp*a[iprow][j];
	  }
	  xb[idash] -= tmp*xb[iprow];
	}
      }
    }

    /* Now do the back substitution */

    for (idash = 5; idash > -1; idash--) {
      iprow = ipivot[idash];
      tmp = xb[iprow];
      for (k = idash+1; k < 6; k++) {
	tmp -= a[iprow][k]*xb[ipivot[k]];
      }
      xb[iprow] = tmp;
    }

    /* Set the position update, but don't actually move
     * the particles. This is deferred until the next
     * call to coll_update() and associated cell list
     * update.
     * We use mean of old and new velocity. */

    for (ia = 0; ia < 3; ia++) {
      if (pc->s.isfixedr == 0) pc->s.dr[ia] = 0.5*(pc->s.v[ia] + xb[ia]);
      if (pc->s.isfixedv == 0) pc->s.v[ia] = xb[ia];
      if (pc->s.isfixedw == 0) pc->s.w[ia] = xb[3+ia];
    }

    if (pc->s.isfixeds == 0) {
      rotate_vector(pc->s.m, xb + 3);
      rotate_vector(pc->s.s, xb + 3);
    }

    /* Record the actual hydrodynamic force on the particle */

    pc->force[X] = pc->f0[X]
      -(pc->zeta[0]*pc->s.v[X] +
	pc->zeta[1]*pc->s.v[Y] +
	pc->zeta[2]*pc->s.v[Z] +
	pc->zeta[3]*pc->s.w[X] +
	pc->zeta[4]*pc->s.w[Y] +
	pc->zeta[5]*pc->s.w[Z]);
    pc->force[Y] = pc->f0[Y]
      -(pc->zeta[ 1]*pc->s.v[X] +
	pc->zeta[ 6]*pc->s.v[Y] +
	pc->zeta[ 7]*pc->s.v[Z] +
	pc->zeta[ 8]*pc->s.w[X] +
	pc->zeta[ 9]*pc->s.w[Y] +
	pc->zeta[10]*pc->s.w[Z]);
    pc->force[Z] = pc->f0[Z]
      -(pc->zeta[ 2]*pc->s.v[X] +
	pc->zeta[ 7]*pc->s.v[Y] +
	pc->zeta[11]*pc->s.v[Z] +
	pc->zeta[12]*pc->s.w[X] +
	pc->zeta[13]*pc->s.w[Y] +
	pc->zeta[14]*pc->s.w[Z]);
  }

  /* As the lubrication force is based on the updated velocity, but
   * the old position, we can account for the total momentum here. */

  bbl_wall_lubrication_account(bbl, cinfo);

  return 0;
}

/*****************************************************************************
 *
 *  bbl_wall_lubrication_account
 *
 *  This just updates the accounting for the total momentum when a
 *  wall lubrication force is present. There is no change to the
 *  dynamics.
 *
 *  The minus sign in the force is consistent with the sign returned
 *  by wall_lubrication().
 *
 *****************************************************************************/

static int bbl_wall_lubrication_account(bbl_t * bbl, colloids_info_t * cinfo) {

  double f[3] = {0.0, 0.0, 0.0};
  colloid_t * pc = NULL;

  assert(cinfo);

  /* Local colloids */

  colloids_info_local_head(cinfo, &pc);

  for (; pc; pc = pc->nextlocal) {
    f[X] -= pc->s.v[X]*wall_lubrication(X, pc->s.r, pc->s.ah);
    f[Y] -= pc->s.v[Y]*wall_lubrication(Y, pc->s.r, pc->s.ah);
    f[Z] -= pc->s.v[Z]*wall_lubrication(Z, pc->s.r, pc->s.ah);
  }

  wall_accumulate_force(f);

  return 0;
}

/*****************************************************************************
 *
 *  get_order_parameter_deficit
 *
 *  Returns the current order parameter deficit owing to BBL.
 *  This is only relevant for full binary LB (ndist == 2).
 *  This is a local value for the local subdomain in parallel.
 *
 *****************************************************************************/

int bbl_order_parameter_deficit(bbl_t * bbl, double * delta) {

  assert(bbl);
  assert(delta);

  delta[0] = 0.0;
  if (bbl->ndist == 2) delta[0] = bbl->deltag;

  return 0;
}

/*****************************************************************************
 *
 *  bbl_surface_stress
 *
 *  Return the current local surface stress total.
 *  This is normalised by the volume of the system.
 *
 *****************************************************************************/

int bbl_surface_stress(bbl_t * bbl, double slocal[3][3]) {

  int ia, ib;
  double rv;

  assert(bbl);

  rv = 1.0/(L(X)*L(Y)*L(Z));

  for (ia = 0; ia < 3; ia++) {
    for (ib = 0; ib < 3; ib++) {
      slocal[ia][ib] = rv*bbl->stress[ia][ib];
    }
  }

  return 0;
}<|MERGE_RESOLUTION|>--- conflicted
+++ resolved
@@ -164,13 +164,13 @@
   lb_t* lb;
 #ifdef __NVCC__
 
+
   lb = lb_in;
-<<<<<<< HEAD
+
   /* update colloid-affected lattice sites from target, including neighbours */
 #ifdef OLD_SHIT
   copyFromTargetPointerMap3D(lb->f, lb->t_f,
 			     Nall, nFields, 1, (void **) cinfo->map_new);
-=======
 
 
   /* update colloid-affected lattice sites from target*/
@@ -188,7 +188,6 @@
   copyFromTarget(&tmpptr,&(t_lb->f),sizeof(double*)); 
   copyFromTargetSubset(lb->f,tmpptr,colloidSiteList,ncolsite,lb->nsite,NVEL*lb->ndist);
 
->>>>>>> 9ac48e4b
 #else
   assert(0); /* KS removed lb->t_f */
 #endif
@@ -210,23 +209,23 @@
   bbl_pass2(bbl, lb, cinfo);
 
 #ifdef __NVCC__
-<<<<<<< HEAD
+
   /* update target with colloid-affected lattice sites,
      not including neighbours */
 #ifdef OLD_SHIT 
   copyToTargetPointerMap3D(lb->t_f, lb->f,
 			   Nall, nFields, 0, (void **) cinfo->map_new); 
+
+  /* update target with colloid-affected lattice sites*/
+
+  copyToTargetSubset(tmpptr,lb->f,colloidSiteList,ncolsite,lb->nsite,NVEL*lb->ndist);
+  
+  free(colloidSiteList);
+
+
 #else
   assert(0); /* KS removed lb->t_f */
 #endif
-=======
-  /* update target with colloid-affected lattice sites*/
-
-  copyToTargetSubset(tmpptr,lb->f,colloidSiteList,ncolsite,lb->nsite,NVEL*lb->ndist);
-  
-  free(colloidSiteList);
-
->>>>>>> 9ac48e4b
 #endif
 
   return 0;
