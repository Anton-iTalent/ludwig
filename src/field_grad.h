--- conflicted
+++ resolved
@@ -5,11 +5,7 @@
  *  Edinburgh Soft Matter and Statistical Physics Group and
  *  Edinburgh Parallel Computing Centre
  *
-<<<<<<< HEAD
- *  (c) 2012-2019 The University of Edinburgh
-=======
  *  (c) 2012-2021 The University of Edinburgh
->>>>>>> 4dbbc720
  *
  *  Contributing authors:
  *  Kevin Stratford (kevin@epcc.ed.ac.uk)
