--- conflicted
+++ resolved
@@ -13,12 +13,7 @@
 #define LUDWIG_VERSION_H
 
 #define LUDWIG_MAJOR_VERSION 0
-<<<<<<< HEAD
-#define LUDWIG_MINOR_VERSION 9
-#define LUDWIG_PATCH_VERSION 2
-=======
-#define LUDWIG_MINOR_VERSION 10
+#define LUDWIG_MINOR_VERSION 11
 #define LUDWIG_PATCH_VERSION 0
->>>>>>> d0b8bfeb
 
 #endif